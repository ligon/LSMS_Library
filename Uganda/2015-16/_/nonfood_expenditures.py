--- conflicted
+++ resolved
@@ -4,10 +4,6 @@
 from uganda import nonfood_expenditures
 import dvc.api
 from lsms import from_dta
-<<<<<<< HEAD
-import pandas as pd 
-=======
->>>>>>> a5caebf9
 
 myvars = dict(fn='../Data/gsec15c.dta',
               item='itmcd',
@@ -17,19 +13,6 @@
               produced='h15cq7',
               given='h15cq9')
 
-<<<<<<< HEAD
-x = nonfood_expenditures(**myvars) 
-
-#general hh dataset 
-with dvc.api.open('../Data/gsec1.dta',mode='rb') as dta: 
-    a = from_dta(dta)
-a = a[["hh", "HHID"]].rename(columns={'hh': 'j', 'HHID': 'correct_hhid'})
-#replace wrong hhid  
-x = x.reset_index()
-x = pd.merge(x, a, on='j')
-x = x.drop('j', axis=1).rename(columns={'correct_hhid':'j'}).set_index('j')
-x.columns.name = 'i'
-=======
 x = nonfood_expenditures(**myvars)
 
 # "Wrong" hhid variable; get correct one from gsec1
@@ -39,6 +22,5 @@
 ids = ids.set_index('hh').squeeze().to_dict()
 
 x = x.replace({'hhid':ids})
->>>>>>> a5caebf9
 
 x.to_parquet('nonfood_expenditures.parquet')