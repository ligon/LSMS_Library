#!/usr/bin/env python

import sys
sys.path.append('../../_/')
import pandas as pd
import numpy as np
import json
import dvc.api
from lsms import from_dta
import pyreadstat
sys.path.append('../../../_/')
from local_tools import to_parquet

fs = dvc.api.DVCFileSystem('../../')
fs.get_file('/Panama/1997/Data/GAST-A.DTA', '/tmp/GAST-A.DTA')
df, meta = pyreadstat.read_dta('/tmp/GAST-A.DTA')
with open('../../_/units.json','r') as f:
   unit_conversions = json.load(f)

units = pd.DataFrame(unit_conversions["units"])

df = df.loc[:, ['form','ga100', 'ga106a', 'ga106b', 'ga106c', 'ga110a', 'ga110b']]
df = df.rename({'form': 'j', 'ga100':'i', 'ga106a':'quantity bought', 'ga106b':'unitcode (bought)', 'ga106c':'total spent', 'ga110a':'quantity obtained', 'ga110b':'unitcode (obtained)'}, axis=1)
df = df.mask(df > 1e99).fillna(0)

food_items = pd.read_csv('../../_/food_items.org', sep='|', skipinitialspace=True, converters={1:lambda s: s.strip()})
food_items.columns = [s.strip() for s in food_items.columns]
food_items = food_items.loc[:, ['Preferred Label', '1997']].iloc[1:]
food_items['1997'] = food_items['1997'].str.strip()
food_items = food_items.set_index('1997')
food_items = food_items.squeeze().str.strip().to_dict()

unit_dict = units.loc[:, ["Unitcode", "Translation"]].set_index("Unitcode").to_dict()["Translation"]

df['i'] = df['i'].astype(int).astype(str).map(food_items)
df['j'] = df['j'].astype(int).astype(str)
df = df.set_index(['j', 'i'])
df['unitcode (bought)'], df['unitcode (obtained)'] = df['unitcode (bought)'].astype(int).map(unit_dict), df['unitcode (obtained)'].astype(int).map(unit_dict)

pound_dict = units.loc[:, ["Translation", "Conversion to Pounds"]].set_index("Translation").to_dict()["Conversion to Pounds"]
poundmappingb = df["unitcode (bought)"].map(pound_dict).fillna(1) * df['quantity bought']
poundmappingo = df["unitcode (obtained)"].map(pound_dict).fillna(1) * df['quantity obtained']

df['unitcode (bought)'] = np.where(poundmappingb != df["quantity bought"], 'pound',  df["unitcode (bought)"])
df['unitcode (obtained)'] = np.where(poundmappingo != df["quantity obtained"], 'pound', df["unitcode (obtained)"])

df['quantity bought'] = poundmappingb
df['quantity obtained'] = poundmappingo

<<<<<<< HEAD
# replace numbers near 9999 which indicate missing 
tolerance = 1
numeric_cols = df.select_dtypes(include=[np.number])
df[numeric_cols.columns] = numeric_cols.where((numeric_cols < (9999 - tolerance)) | (numeric_cols > (9999 + tolerance)), np.nan)
=======
df['unitcode (bought)'] = df['unitcode (bought)'].astype(str)
df['unitcode (obtained)'] = df['unitcode (obtained)'].astype(str)
>>>>>>> 1d2c1346

df['price per unit'] = df['total spent']/df['quantity bought']

to_parquet(df, "food_acquired.parquet")<|MERGE_RESOLUTION|>--- conflicted
+++ resolved
@@ -47,15 +47,13 @@
 df['quantity bought'] = poundmappingb
 df['quantity obtained'] = poundmappingo
 
-<<<<<<< HEAD
 # replace numbers near 9999 which indicate missing 
 tolerance = 1
 numeric_cols = df.select_dtypes(include=[np.number])
 df[numeric_cols.columns] = numeric_cols.where((numeric_cols < (9999 - tolerance)) | (numeric_cols > (9999 + tolerance)), np.nan)
-=======
+
 df['unitcode (bought)'] = df['unitcode (bought)'].astype(str)
 df['unitcode (obtained)'] = df['unitcode (obtained)'].astype(str)
->>>>>>> 1d2c1346
 
 df['price per unit'] = df['total spent']/df['quantity bought']
 
