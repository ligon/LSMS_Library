Country: Malawi
Wave: 2004-05

cluster_features:
    file: sec_a.dta
    idxvars:
<<<<<<< HEAD
        v: ea
=======
        v: ea 
>>>>>>> 24165c7f
    myvars:
        Region: region
        Rural: reside

<<<<<<< HEAD
=======
# subjective_well_being:
#     file: mod_t.dta
#     idxvars:
#         i: hhid
#     myvars:
#         Own Step: hh_t05
#         Neighbors Step: hh_t06
#         Friends Step: hh_t07
>>>>>>> 24165c7f

household_roster:
    file: sec_b.dta
    idxvars:
        i: case_id
<<<<<<< HEAD
        pid: pid
=======
        pid: memid
>>>>>>> 24165c7f
    myvars:
        Sex: b03
        Age: b05a
        Relation: b04<|MERGE_RESOLUTION|>--- conflicted
+++ resolved
@@ -4,36 +4,16 @@
 cluster_features:
     file: sec_a.dta
     idxvars:
-<<<<<<< HEAD
         v: ea
-=======
-        v: ea 
->>>>>>> 24165c7f
     myvars:
         Region: region
         Rural: reside
-
-<<<<<<< HEAD
-=======
-# subjective_well_being:
-#     file: mod_t.dta
-#     idxvars:
-#         i: hhid
-#     myvars:
-#         Own Step: hh_t05
-#         Neighbors Step: hh_t06
-#         Friends Step: hh_t07
->>>>>>> 24165c7f
 
 household_roster:
     file: sec_b.dta
     idxvars:
         i: case_id
-<<<<<<< HEAD
-        pid: pid
-=======
         pid: memid
->>>>>>> 24165c7f
     myvars:
         Sex: b03
         Age: b05a
