--- conflicted
+++ resolved
@@ -1,50 +1,30 @@
-<<<<<<< HEAD
-"""Calculate food prices for different items across rounds; allow
-different prices for different units.
-=======
+
 #!/usr/bin/env python
-"""Calculate food prices for different items across rounds; allow
-different prices for different units.  
->>>>>>> 14ab6c03
+"""
+Calculate food prices for different items across rounds; allow different prices for different units.
 """
 
 import pandas as pd
 import numpy as np
 
-<<<<<<< HEAD
+years = ['2004-05', '2010-11', '2016-17', '2019-20']
 fa = []
-for t in ['2004-05', '2010-11', '2016-17', '2019-20']:
+
+for t in years:
     df = pd.read_parquet('../'+t+'/_/food_acquired.parquet').squeeze()
-    df['t'] = t
     df = df.rename({'u_consumed': 'units'}, axis = 1).reset_index()
     df['units'] = df['units'].str.lower()
     # There may be occasional repeated reports of purchases of same food
-    df = df.groupby(['j','t','m','i','units']).sum()
-    df = df.reset_index().set_index(['j','t','m', 'i','units'])
-=======
-years = ['2004-05', '2010-11', '2016-17', '2019-20']  # 2004-05 not complete
-years = ['2010-11', '2016-17', '2019-20']
-
-fa = []
-for t in years:
-    df = pd.read_parquet('../'+t+'/_/food_acquired.parquet').squeeze()
-    df = df.groupby(['j','t','i','units']).agg({'quantity': 'sum',
+    df = df.groupby(['j','t','i','units']).agg({'quantity_consumed': 'sum',
                                                 'expenditure': 'sum',
                                                 'quantity_bought':'sum',
-                                                'units_bought':'first'})
-    df['price'] = df['expenditure']/df['quantity_bought']
-    df = df.reset_index().set_index(['j','t','i','units'])
-    #df = id_walk(df,t,Waves)
->>>>>>> 14ab6c03
+                                                'price per unit': 'first'})
     fa.append(df)
 
 fa = pd.concat(fa)
-
-<<<<<<< HEAD
 fa = fa.replace(np.inf, 0)
 fa = fa.replace(0,np.NaN)
 
-=======
 of = pd.read_parquet('../var/other_features.parquet')
 
 if 'm' in of.index.names:
@@ -54,6 +34,4 @@
 
 fa = fa.reset_index().set_index(['j','t','m','i','units'])
 
-fa = fa.replace(0,np.nan)
->>>>>>> 14ab6c03
 fa.to_parquet('../var/food_acquired.parquet')