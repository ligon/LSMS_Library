--- conflicted
+++ resolved
@@ -1,34 +1,9 @@
 import pandas as pd
 import numpy as np
-<<<<<<< HEAD
-
-Age_ints = ((0,4),(4,9),(9,14),(14,19),(19,31),(31,51),(51,100))
-df = pd.read_parquet('household_roster.parquet')
-
-def person_tag(x, age_ints):
-    if pd.isnull(x['age']):
-        return x['sex']
-    for i in age_ints:
-        if x['age'] in range(i[0], i[1]):
-            return x['sex'] + 's ' + str(i[0]) + '-' + str(i[1])
-
-df = df.reset_index()
-# df['person_tag'] = df.apply(lambda x: person_tag(x, Age_ints), axis=1)
-# pivot_table = df.pivot_table(index=['j','t'],
-#                              columns='person_tag',
-#                              aggfunc='size',
-#                              fill_value=0)
-
-
-
-# check whether the individual id, sex, and age seems consistent across waves
-from nigeria import Waves, waves
-=======
 from lsms_library.transformations import roster_to_characteristics
 from lsms_library.local_tools import map_index
 df = pd.read_parquet('../var/household_roster.parquet')
 df = roster_to_characteristics(df, drop = 'indiv', final_index = ['t', 'm', 'j'])
 df = map_index(df)
 
-df.to_parquet('../var/household_characteristics.parquet')
->>>>>>> 108bb8f2
+df.to_parquet('../var/household_characteristics.parquet')