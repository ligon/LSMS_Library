#!/usr/bin/env python3

"""
A collection of mappings to transform dataframes.
"""
import pandas as pd
import numpy as np
from pandas import concat, get_dummies, MultiIndex
from cfe.df_utils import use_indices
<<<<<<< HEAD

=======
from .local_tools import format_id
>>>>>>> 108bb8f2

def age_intervals(age,age_cuts=(0,4,9,14,19,31,51)):
    """
    Take as input a Series (e.g., a row from a dataframe), and use variables =Age= and =Sex=
    to create a set of coarser categories.
    """
    age_cuts = [-np.inf]+list(age_cuts)+[np.inf]
    return pd.cut(age,age_cuts,duplicates='drop', right = False)

def dummies(df,cols,suffix=False):
    """From a dataframe df, construct an array of indicator (dummy) variables,
    with a column for every unique row df[cols]. Note that the list cols can
    include names of levels of multiindices.

    The optional argument =suffix=, if provided as a string, will append suffix
    to column names of dummy variables. If suffix=True, then the string '_d'
    will be appended.
    """
    idxcols = list(set(df.index.names).intersection(cols))
    colcols = list(set(cols).difference(idxcols))

    v = concat([use_indices(df,idxcols),df[colcols]],axis=1)

    usecols = []
    for s in idxcols+colcols:
        usecols.append(v[s].squeeze())

    tuples = pd.Series(list(zip(*usecols)),index=v.index)

    v = get_dummies(tuples).astype(int)

    if suffix==True:
        suffix = '_d'

    if suffix!=False and len(suffix)>0:
        columns = [tuple([str(c)+suffix for c in t]) for t in v.columns]
    else:
        columns = v.columns

    v.columns = MultiIndex.from_tuples(columns,names=idxcols+colcols)

    return v

def format_interval(interval):
    if interval.right == np.inf:
        return f"{int(interval.left)}+"
<<<<<<< HEAD
    else:
        return f"{int(interval.left):02d}-{int(interval.right-1):02d}"

def roster_to_characteristics(df, age_cuts=(0,4,9,14,19,31,51)):
=======
    elif interval.left == -np.inf:
        return f'00-03'
    else:
        return f"{int(interval.left):02d}-{int(interval.right-1):02d}"

def roster_to_characteristics(df, age_cuts=(0,4,9,14,19,31,51), drop = 'pid', final_index = ['t','v','i']):
>>>>>>> 108bb8f2
    roster_df = df.copy()
    roster_df.columns = roster_df.columns.str.lower()
    roster_df['age_interval'] = age_intervals(roster_df['age'], age_cuts)
    roster_df['sex_age'] = roster_df.apply(
        lambda x: f"{x['sex']} {format_interval(x['age_interval'])}" if not pd.isna(x['age_interval']) else f"{x['sex']} NA",
        axis=1
    )
    roster_df = dummies(roster_df,['sex_age'])
<<<<<<< HEAD
    roster_df.index = roster_df.index.droplevel('pid')
    result = roster_df.groupby(level=['t', 'v', 'i']).sum()
=======
    roster_df.index = roster_df.index.droplevel(drop)
    result = roster_df.groupby(level=final_index).sum()
>>>>>>> 108bb8f2
    result['log HSize'] = np.log(result.sum(axis=1))
    result.columns = result.columns.get_level_values(0)
    return result

<<<<<<< HEAD
def conversion_to_kgs(df, price = ['Expenditure'], quantity = 'Quantity', index=['t','m','i']):
    v = df.copy()
    v = v.replace(0, np.nan)
    v['Kgs'] = np.where(v.index.get_level_values('u').str.lower() == 'kg', v[quantity], np.nan)
=======
def conversion_to_kgs(df, price = ['Expenditure'], quantity = 'Quantity', index=['t','m','i'], unit_col = 'u'):
    v = df.copy()
    v = v.replace(0, np.nan)
    unit_conversion = {
        'kg': 1,
        'kilogram': 1,
        'gram': 1 / 1000,
        'g': 1 / 1000,
        'pound': 0.453592,
        'lbs': 0.453592,
        'kilogramme': 1,
        'gramm': 1 / 1000
    }
    #convert the value type in index level 'u' to be string
    v.reset_index(unit_col, inplace=True)
    if unit_col != 'u':
        v.rename(columns={unit_col: 'u'}, inplace=True)
    v['u'] = v['u'].astype(str)
    v['Kgs'] = v.apply(lambda row: row[quantity] * unit_conversion.get(row['u'].lower(), np.nan), axis=1)
    v.set_index('u', append=True, inplace=True)
>>>>>>> 108bb8f2
    pkg = v[price].divide(v['Kgs'], axis=0)
    pkg = pkg.groupby(index).median().median(axis=1)
    po = v[price].groupby(index + ['u']).median().median(axis=1)
    kgper = (po / pkg).dropna()
    kgper = kgper.groupby('u').median()
    #convert to dict
    kgper = kgper.to_dict()
    return kgper<|MERGE_RESOLUTION|>--- conflicted
+++ resolved
@@ -7,11 +7,7 @@
 import numpy as np
 from pandas import concat, get_dummies, MultiIndex
 from cfe.df_utils import use_indices
-<<<<<<< HEAD
-
-=======
 from .local_tools import format_id
->>>>>>> 108bb8f2
 
 def age_intervals(age,age_cuts=(0,4,9,14,19,31,51)):
     """
@@ -58,19 +54,12 @@
 def format_interval(interval):
     if interval.right == np.inf:
         return f"{int(interval.left)}+"
-<<<<<<< HEAD
-    else:
-        return f"{int(interval.left):02d}-{int(interval.right-1):02d}"
-
-def roster_to_characteristics(df, age_cuts=(0,4,9,14,19,31,51)):
-=======
     elif interval.left == -np.inf:
         return f'00-03'
     else:
         return f"{int(interval.left):02d}-{int(interval.right-1):02d}"
 
 def roster_to_characteristics(df, age_cuts=(0,4,9,14,19,31,51), drop = 'pid', final_index = ['t','v','i']):
->>>>>>> 108bb8f2
     roster_df = df.copy()
     roster_df.columns = roster_df.columns.str.lower()
     roster_df['age_interval'] = age_intervals(roster_df['age'], age_cuts)
@@ -79,23 +68,12 @@
         axis=1
     )
     roster_df = dummies(roster_df,['sex_age'])
-<<<<<<< HEAD
-    roster_df.index = roster_df.index.droplevel('pid')
-    result = roster_df.groupby(level=['t', 'v', 'i']).sum()
-=======
     roster_df.index = roster_df.index.droplevel(drop)
     result = roster_df.groupby(level=final_index).sum()
->>>>>>> 108bb8f2
     result['log HSize'] = np.log(result.sum(axis=1))
     result.columns = result.columns.get_level_values(0)
     return result
 
-<<<<<<< HEAD
-def conversion_to_kgs(df, price = ['Expenditure'], quantity = 'Quantity', index=['t','m','i']):
-    v = df.copy()
-    v = v.replace(0, np.nan)
-    v['Kgs'] = np.where(v.index.get_level_values('u').str.lower() == 'kg', v[quantity], np.nan)
-=======
 def conversion_to_kgs(df, price = ['Expenditure'], quantity = 'Quantity', index=['t','m','i'], unit_col = 'u'):
     v = df.copy()
     v = v.replace(0, np.nan)
@@ -116,7 +94,6 @@
     v['u'] = v['u'].astype(str)
     v['Kgs'] = v.apply(lambda row: row[quantity] * unit_conversion.get(row['u'].lower(), np.nan), axis=1)
     v.set_index('u', append=True, inplace=True)
->>>>>>> 108bb8f2
     pkg = v[price].divide(v['Kgs'], axis=0)
     pkg = pkg.groupby(index).median().median(axis=1)
     po = v[price].groupby(index + ['u']).median().median(axis=1)
