#!/usr/bin/env python3
import pandas as pd
import numpy as np
import yaml
from importlib.resources import files
import importlib
import cfe.regression as rgsn
from collections import defaultdict
<<<<<<< HEAD
from .local_tools import df_data_grabber, format_id, get_categorical_mapping, category_union, get_dataframe, map_index
=======
from .local_tools import df_data_grabber, format_id, get_categorical_mapping, category_union, get_dataframe, map_index, get_formating_functions, panel_ids
>>>>>>> 108bb8f2
import importlib.util
import os
import warnings
from pathlib import Path
import warnings
from .ai_agent import ai_process, gpt_agent
warnings.filterwarnings('ignore', category=FutureWarning)
warnings.filterwarnings('ignore', category=UnicodeWarning)
import subprocess
<<<<<<< HEAD
from .transformations import roster_to_characteristics
=======
import json
>>>>>>> 108bb8f2

class Wave:
    def __init__(self, year, country_name, data_scheme, formatting_functions):
        self.year = year
        self.country = country_name
        self.name = f"{self.country}/{self.year}"
        self.data_scheme = data_scheme
<<<<<<< HEAD
        self.formatting_functions = self.update_formatting_functions(formatting_functions)
=======
        self.formatting_functions = get_formating_functions(mod_path=self.file_path / "_" / f"{self.year}.py",
                                                             name=f"formatting_{self.year}",
                                                             general__formatting_functions=formatting_functions)
>>>>>>> 108bb8f2
    @property
    def file_path(self):
        var = files("lsms_library") / "countries" / self.name
        return var
    
    @property
    def resources(self):
        """Load the data_info.yml that describes table structure, merges, etc."""
        info_path = self.file_path / "_" / "data_info.yml"
        if not info_path.exists():
            warnings.warn(f"File not found: {info_path}")
            return None
        with open(info_path, 'r') as file:
            return yaml.safe_load(file)
    
<<<<<<< HEAD
    def update_formatting_functions(self, formatting_functions):
        """
        Properly import formmating functions from wave module
        Return a dictionary of functions
        """
        module_filename = f"{self.year}.py" 
        mod_path = self.file_path / "_" / module_filename 
        general__formatting_functions = formatting_functions
    
        if mod_path.exists():
            # Load module dynamically
                spec = importlib.util.spec_from_file_location(f"formatting_{self.year}", mod_path)
                formatting_module = importlib.util.module_from_spec(spec)
                if spec.loader is not None:
                    spec.loader.exec_module(formatting_module)
                general__formatting_functions.update({
                    name: func
                    for name, func in vars(formatting_module).items()
                    if callable(func)
                })
        return general__formatting_functions
        
=======
>>>>>>> 108bb8f2
    
    def column_mapping(self, request):
        """
        Retrieve column mappings for a given dataset request.
        Input:
            request: str, the request data name in data_scheme (e.g. 'cluster_features', 'household_roster', 'food_acquired', 'interview_date')
        Output:
            final_mapping: dict, {file_name: {'idxvars': idxvar_dic, 'myvars': myvars_dic}}
        Example:
            {'data_file.dta': {'idxvars': {'cluster': ('cluster', <function format_id at 0x7f7f5b3f6c10>)},
                              'myvars': {'region': ('region', <function format_id at 0x7f7f5b3f6c10>),
                                         'urban': ('urban', <function format_id at 0x7f7f5b3f6c10>)}}}
        """
        data_scheme = self.resources
        data_info = data_scheme.get(request)
        if data_info is None:
            raise KeyError(f"Data scheme does not contain {request} for {self.country}/{self.year}")
        
        formatting_functions = self.formatting_functions

<<<<<<< HEAD
        def get_formatting_function(var_name, value, format_id_function = False):
=======
        def map_formatting_function(var_name, value, format_id_function = False):
>>>>>>> 108bb8f2
            """Applies formatting functions if available, otherwise uses defaults."""
            if var_name in formatting_functions:
                return (value, formatting_functions[var_name])
            if format_id_function:
                return (value, format_id)
            return value
   
        files = data_info.get('file')
        idxvars = data_info.get('idxvars')
        myvars = data_info.get('myvars')
        final_mapping = dict()
<<<<<<< HEAD
        idxvars_updated = {key: get_formatting_function(key, value, format_id_function = True) for key, value in idxvars.items()}
        myvars_updated = {key: get_formatting_function(key, value) for key, value in myvars.items()}
=======
        final_mapping['df_edit'] = formatting_functions.get(request)
        idxvars_updated = {key: map_formatting_function(key, value, format_id_function = True) for key, value in idxvars.items()}
        myvars_updated = {key: map_formatting_function(key, value) for key, value in myvars.items()}
>>>>>>> 108bb8f2

        if isinstance(files, str):
            final_mapping[files] = {'idxvars': idxvars_updated, 'myvars': myvars_updated}
            return final_mapping
        
        if isinstance(files, list):
            for i in files:
                if isinstance(i, dict):
                    idxvars_override = idxvars_updated.copy()
                    myvars_override = myvars_updated.copy()
                    file_name, overrides = next(iter(i.items()))
                    for key, val in overrides.items():
                        if key in idxvars:
<<<<<<< HEAD
                            idxvars_override[key] = get_formatting_function(key, val, format_id_function = True)
                        else:
                            myvars_override[key] = get_formatting_function(key, val)
=======
                            idxvars_override[key] = map_formatting_function(key, val, format_id_function = True)
                        else:
                            myvars_override[key] = map_formatting_function(key, val)
>>>>>>> 108bb8f2
                    final_mapping[file_name] = {'idxvars': idxvars_override, 'myvars': myvars_override}
                else:
                    final_mapping[i] = {'idxvars': idxvars_updated, 'myvars': myvars_updated}
                
            return final_mapping
    
    def categorical_mapping(self, table, idxvars_code = 'Original Label', label_code = 'Preferred Label' ):
        '''
        Get the categorical mapping for the table by using get_categorical_mapping function from local_tools
        Input:
            table: str, the table name (e.g. 'unit', 'harmonize_food')
            idxvars_code: str, the column name for the code in the idxvars
            label_code: str, the column name for the label in the myvars
        Output:
            mapping: pd.DataFrame, the categorical mapping
        '''
        path = self.file_path
        try:
            mapping = get_categorical_mapping(fn='categorical_mapping.org',
                              tablename=table,
                              idxvars={'Code': idxvars_code},
                              dirs=[f'{path}/_', f'{path}/../_', f'{path}/../../_'],
                              **{'Label': label_code})
        except Exception as e:
            warnings.warn(f"Error in getting categorical mapping: {e}")
            return None
        return mapping
            

    def grab_data(self, request):
        '''
        get data from the data file
        Input:
            request: str, the request data name (e.g. 'cluster_features', 'household_roster', 'food_acquired', 'interview_date')
        Output:
            df: pd.DataFrame, the data requested
        '''
<<<<<<< HEAD
        df_fn = self.file_path /f"_/{request}.py"
        parquet_fn = self.file_path /f"_/{request}.parquet"
        if parquet_fn.exists():
            df = pd.read_parquet(parquet_fn)
            return map_index(df)
        # if in the upper directory Makefile exist: we should run Makefile
        elif df_fn.exists():
            # spec = importlib.util.spec_from_file_location(request, df_fn)
            # module = importlib.util.module_from_spec(spec)
            # spec.loader.exec_module(module)
            cwd_path = self.file_path / "_"
            subprocess.run(['python', df_fn], cwd=cwd_path, check=True)
            if parquet_fn.exists():
                df = pd.read_parquet(parquet_fn)
                return map_index(df)
            else:
                warnings.warn(f"Failed to generate {request}")
                return pd.DataFrame()
        else:
            mapping_details = self.column_mapping(request)
            convert_cat = (self.resources.get(request).get('converted_categoricals') is None)
=======
        if self.resources is not None:
            mapping_details = self.column_mapping(request)
            convert_cat = (self.resources.get(request).get('converted_categoricals') is None)
            df_edit_function = mapping_details.pop('df_edit')
>>>>>>> 108bb8f2
            dfs = []
            for file, mappings in mapping_details.items():
                df = df_data_grabber(f'{self.name}/Data/{file}', mappings['idxvars'], **mappings['myvars'], convert_categoricals=convert_cat)
                df = df.reset_index().drop_duplicates()
                df['t'] = self.year
                df = df.set_index(['t']+list(mappings['idxvars'].keys()))
                # Oddity with large number for missing code
                na = df.select_dtypes(exclude='object').max().max()
                if na>1e99:
                    warnings.warn(f"Large number used for missing?  Replacing {na} with NaN.")
                    df = df.replace(na,np.nan)
                dfs.append(df)
<<<<<<< HEAD

            return pd.concat(dfs)

=======
            df = pd.concat(dfs, axis=0, sort=False)

            if df_edit_function:
                df = df_edit_function(df)
        else:
            print(f"Attempting to generate using Makefile...")
            parquet_fn = self.file_path/"_"/ f"{request}.parquet"

            makefile_path = self.file_path.parent /'_'/ "Makefile"
            if not makefile_path.exists():
                raise FileNotFoundError(f"Makefile not found in {makefile_path.parent}. Unable to generate required data.")

            cwd_path = self.file_path.parent / "_"
            relative_parquet_path = parquet_fn.relative_to(cwd_path.parent)  # Convert to relative path
            subprocess.run(["make", '../' + str(relative_parquet_path)], cwd=cwd_path, check=True)
            print(f"Makefile executed successfully for {self.name}. Rechecking for parquet file...")

            if not parquet_fn.exists():
                print(f"Parquet file {parquet_fn} still missing after running Makefile.")
                return pd.DataFrame()
            
            df = pd.read_parquet(parquet_fn)
        
        return map_index(df, self.name)

>>>>>>> 108bb8f2
    def cluster_features(self):
        try:
            return self.grab_data('cluster_features')
        except KeyError as e:
            df = self.grab_data('other_features')
            if df.empty:
                return df
<<<<<<< HEAD
            df = df.reset_index(level = 'm').rename(columns = {'m':'Region'})
=======
            if 'm' in df.index.names:
                df = df.reset_index(level = 'm').rename(columns = {'m':'Region'})
>>>>>>> 108bb8f2
            return df
    
    def household_roster(self):
        return self.grab_data('household_roster')
    
    def food_acquired(self):
        df = self.grab_data('food_acquired')
        parquet_fn = self.file_path /f"_/food_acquired.parquet"
        if parquet_fn.exists():
            return df
        
        unit_mapping = self.categorical_mapping('unit')
        food_mapping = self.categorical_mapping('harmonize_food')
        agg_functions = {'Expenditure': 'sum', 'Quantity': 'sum', 'Produced': 'sum', 'Price': 'first'}
        index = df.index.names
        variable = df.columns
        df = df.reset_index()
        if food_mapping is not None:
            df['j'] = df['j'].map(food_mapping)
        if unit_mapping is not None:
            df['u'] = df['u'].map(unit_mapping)
        agg_func = {key: value for key, value in agg_functions.items() if key in variable}
        #replace not float value in Quantity, Expenditure, Produced with np.nan
        for col in ['Quantity', 'Expenditure', 'Produced']:
            if col in df.columns:
                df[col] = pd.to_numeric(df[col], errors='coerce')
        df = df.groupby(index).agg(agg_func)
        return df
    
    def interview_date(self):
        return self.grab_data('interview_date')
    
<<<<<<< HEAD
    def household_characteristics(self):
        try:
            return self.grab_data('household_characteristics')
        except KeyError as e:
            if 'household_roster' in self.resources:
                roster = self.household_roster()
                df = roster_to_characteristics(roster).reset_index()
                cluster_features = self.cluster_features().reset_index()
                df = df.merge(cluster_features, on=['t','v'])
                df = df.rename(columns={'Region':'m'}).drop(columns=['v','Rural'])
                df = df.set_index(['t','m','i'])
                return df
            else:
                raise e
=======
    def panel_ids(self):
        df = self.grab_data('panel_ids')
        df = df.reset_index().loc[:,['i', 't', 'previous_i']].drop_duplicates().set_index(['i', 't'])
        return df
>>>>>>> 108bb8f2

    

    
    
class Country:
    def __init__(self,country_name):
        self.name = country_name
        self._panel_ids_cache = None
        self._updated_ids_cache = None

    @property
    def file_path(self):
        var = files("lsms_library") / "countries" / self.name
        return var
    
    @property
    def resources(self):
        var = self.file_path / "_" / "data_info.yml"
        if not var.exists():
            return None
        with open(var, 'r') as file:
            return yaml.safe_load(file)
    
    @property
    def formatting_functions(self):
        if self.name == 'GhanaLSS':
            general_module_filename = 'ghana.py'
        else:
            general_module_filename = f"{self.name.lower()}.py"
        general_mod_path = self.file_path/ "_"/ general_module_filename

<<<<<<< HEAD
        if not general_mod_path.exists():
            return {}

        # Load module dynamically
        spec = importlib.util.spec_from_file_location(f"formatting_{self.name}", general_mod_path)
        formatting_module = importlib.util.module_from_spec(spec)
        if spec.loader is not None:
            spec.loader.exec_module(formatting_module)

        return {
            name: func
            for name, func in vars(formatting_module).items()
            if callable(func)
        }
    
    @property
    def waves(self):
        waves = [f.name for f in self.file_path.iterdir() if f.is_dir()]
        for item in ['var', '_']:
            if item in waves:
                waves.remove(item)
        return waves
    
    @property
    def data_scheme(self):
        data_info = self.resources
        if data_info is not None:
            data_list = list(data_info['Data Scheme'].keys())
        else:
            # return list of parquet files name in the var folder
            data_list = [f.stem for f in (self.file_path / "_").iterdir() if f.suffix == '.py']
            if 'food_prices_quantities_and_expenditures' in data_list:
                data_list.extend(['food_expenditures', 'food_quantities', 'food_prices'])
            # EEP 153 solving demand equation required data
            required_list = ['food_acquired', 'household_roster', 'household_characteristics', 
             'cluster_features', 'interview_date', 'food_expenditures', 'food_quantities', 'food_prices']
            # intersection of required data and available data
            data_list = list(set(data_list).intersection(required_list))

        if 'household_roster' in data_list and 'household_characteristics' not in data_list:
            data_list.append('household_characteristics')
        return data_list
    
    def __getitem__(self, year):
        # Ensure the year is one of the available waves
        if year in self.waves:
            return Wave(year, self.name, self.data_scheme, self.formatting_functions)
        else:
            raise KeyError(f"{year} is not a valid wave for {self.name}")
    
    def get_categoricals(self, label_col, label_col_type = 'idxvars', data_request = 'food_acquired', ai_agent = gpt_agent()):
        """
        Use AI to generalize original labels across all waves to be consistent for mapping, such as food labels or unit labels.
        
        Parameters:
        label_col (str): The column name for which the categorical mapping is to be generated.
            - food label is 'j' as index variable ('idxvars') 
            - unit label is 'u' as index variable ('idxvars')
        label_col_type (str): Identify whether the label columns are considered as index variable ('idxvars') or required data variables ('myvars')
        ai_agent (object): The AI agent to be used for processing. Defaults to gpt_agent().

        Returns:
        pd.DataFrame: A DataFrame containing three columns named Original Label, Preferred Label, and Manual Update.

        To conver to org file or org string, please use function write_df_to_org
        """
        label_ls = []
        for i in self.waves:
            wave = self[i]
            data_info = wave.resources
            if data_info is None:
                continue
            data_info = data_info.get(data_request) 
            if data_info is None:
                warnings.warn(f"Data scheme does not contain {data_request} for {wave.country}/{wave.year}")
                continue
            file = data_info['file']
            col = data_info[label_col_type][label_col]
            # Assuming same waves survey use same code value for the same label
            if isinstance(file, list):
                file = file[0]
            df = get_dataframe(f'{wave.name}/Data/{file}')
            label_ls.append(df[col])
    
        label_ls = [{k: v.strip() if isinstance(v, str) else v for k, v in d.items()} for d in label_ls]
        union = category_union(label_ls)[0]
        union_label = pd.DataFrame(list(union.items()), columns = ['Code','Union Label'])
        union_label = union_label.loc[:,['Union Label']].sort_values(by='Union Label').reset_index(drop=True).drop_duplicates()
        if label_col == 'j':
            prompt_method = 'food_label_prompt'
        elif label_col == 'u':
            prompt_method = 'unit_prompt'

        result_df = ai_process(union_label, prompt_method, ai_agent = ai_agent)
        
        return result_df    

    def _aggregate_wave_data(self, waves, method_name):
        """
        Aggregates data across multiple waves using a single dataset method.
        If the required `.parquet` file is missing, it requests `Makefile` to generate only that file.
        """
        if method_name not in self.data_scheme:
            warnings.warn(f"Data scheme does not contain {method_name} for {self.name}")
            return pd.DataFrame()

        if waves is None:
            waves = self.waves

        parquet_fn = self.file_path / "var" / f"{method_name}.parquet"

        #Step 1: Check if it mapped by data_info.yml
        if self.resources is not None:
            results = {}
            for w in waves:
                try:
                    results[w] = getattr(self[w], method_name)()
                except KeyError as e:
                    warnings.warn(str(e))
            if results:
                return pd.concat(results.values(), axis=0, sort=False)
        
        # Step 2: Check if parquet file exists
        if not parquet_fn.exists():
            print(f"Required parquet file {parquet_fn} missing. Attempting to generate using Makefile...")

            makefile_path = self.file_path /'_'/ "Makefile"
            if not makefile_path.exists():
                print(f"Makefile not found in {self.file_path}. Unable to generate required data.")
                return pd.DataFrame()

            # Step 3: Run Makefile for the specific parquet file
            try:
                cwd_path = self.file_path/"_"
                relative_parquet_path = parquet_fn.relative_to(cwd_path.parent)  # Convert to relative path
                subprocess.run(["make", '../' + str(relative_parquet_path)], cwd=cwd_path, check=True)
                print(f"Makefile executed successfully for {self.name}. Rechecking for parquet file...")
            except subprocess.CalledProcessError as e:
                print(f"Failed to execute Makefile for {self.name}: {e}")
                return pd.DataFrame()

            # Step 4: Recheck if the parquet file was successfully generated
            if not parquet_fn.exists():
                print(f"Parquet file {parquet_fn} still missing after running Makefile.")
                return pd.DataFrame()

        # Step 5: Read and return the parquet file
        df = pd.read_parquet(parquet_fn)

        df = map_index(df)

        return df

    def cluster_features(self, waves=None):
        return self._aggregate_wave_data(waves, 'cluster_features')

    def household_roster(self, waves=None):
        return self._aggregate_wave_data(waves, 'household_roster')

    def food_acquired(self, waves=None):
        return self._aggregate_wave_data(waves, 'food_acquired')

    def interview_date(self, waves=None):
        return self._aggregate_wave_data(waves, 'interview_date')
    
    def household_characteristics(self, waves=None):
        return self._aggregate_wave_data(waves, 'household_characteristics')
    
    def food_expenditures(self, waves=None):
        return self._aggregate_wave_data(waves, 'food_expenditures')
    
    def food_quantities(self, waves=None):
        return self._aggregate_wave_data(waves, 'food_quantities')
    
    def food_prices(self, waves=None):
        return self._aggregate_wave_data(waves, 'food_prices')


    
    
    # def id_walk():






# #!/usr/bin/env python3
# import pandas as pd
# import numpy as np
# from eep153_tools.sheets import write_sheet
# from importlib.resources import files
# import cfe.regression as rgsn


# # pd.set_option('future.no_silent_downcasting', True)

# class Country:
#     def __init__(self,country_name):
#         self.name = country_name

#     @property
#     def resources(self):
#         var = files("lsms_library") / "countries" / self.name / "var"

#         return var

#     def read_parquet(self,parquet):
#         try:
#             return pd.read_parquet((self.resources / f'{parquet}.parquet'))
#         except FileNotFoundError:
#             print(f"Need to build {parquet}")

#     def food_expenditures(self):
#         x = self.read_parquet('food_expenditures').squeeze().dropna()
#         x.index.names = ['i','t','m','j']
#         return x

#     def other_features(self):
#         x = self.read_parquet('other_features').squeeze()
#         x.index.names = ['i','t','m']
#         return x


#     def household_characteristics(self,additional_other_features=False,agesex=False):
#         x = self.read_parquet('household_characteristics')
#         x.index.names = ['i','t','m']

#         if 'log HSize' not in x.columns:
#             x['log HSize'] = np.log(x.sum(axis=1).replace(0,np.nan))

#         cols = x.columns
#         if not agesex: # aggregate to girls,boys,women,men
#             agesex_cols = x.filter(axis=1,regex=r' [0-9]')
#             fcols = agesex_cols.filter(regex='^F').columns
#             x['Girls'] = x[[c for c in fcols if int(c[-2:])<=18]].sum(axis=1)
#             x['Women'] = x[[c for c in fcols if int(c[-2:])>18]].sum(axis=1)

#             mcols = x.filter(regex='^M').columns
#             x['Boys'] = x[[c for c in mcols if int(c[-2:])<=18]].sum(axis=1)
#             x['Men'] = x[[c for c in mcols if int(c[-2:])>18]].sum(axis=1)

#             x = x.drop(fcols.tolist()+mcols.tolist(),axis=1)

#         if additional_other_features:
#             of = self.other_features()
#             x = x.join(of)

#         return x

#     def fct(self):
#         x = self.read_parquet('fct')
#         if x is None: return
#         x.index.name = 'j'
#         x.columns.name = 'n'
#         return x

#     def food_prices(self,drop_na_units=True):
#         x = self.read_parquet('food_prices').squeeze()
#         try:
#             x = x.stack(x.columns.names,future_stack=True).dropna()
#         except AttributeError: # Already a series?
#             x = x.dropna()

#         if len(x.index.names)==4:
#             x = x.reorder_levels(['t','m','i','u'])
#         elif len(x.index.names)==5: # Individual level?
#             x = x.reorder_levels(['j','t','m','i','u'])
#             x = x.groupby(['t','m','i','u']).median()

#         x.index = x.index.rename({'i':'j'})
#         if drop_na_units:
#             u = x.reset_index('u')['u'].replace(['<NA>','nan'],np.nan)
#             x = x.loc[~pd.isnull(u).values,:]
#         x = x.reset_index().set_index(['t','m','j','u']).squeeze()
#         x = x.unstack(['t','m'])

#         return x

#     def export_to_google_sheet(self,key=None,t=None,z=None):
#         sheets = {"Food Expenditures":self.food_expenditures(),
#                   'FCT':self.fct(),
#                   'Food Prices':self.food_prices()}

#         if z is None:
#             sheets['Household Characteristics'] = self.household_characteristics(agesex=True,additional_other_features=True)
#         else:
#             sheets['Household Characteristics'] = z

#         if t is not None:
#             sheets['Food Expenditures'] = sheets['Food Expenditures'].xs(t,level='t',drop_level=False)
#             sheets['Household Characteristics'] = sheets['Household Characteristics'].xs(t,level='t',drop_level=False)
#             sheets['Food Prices'] = sheets['Food Prices'].xs(t,level='t',drop_level=False,axis=1)
#             modifier = f' ({t})'
#         else:
#             modifier = ''

#         k = 'Food Expenditures'
#         v = sheets.pop(k)
#         if key is None:
#             key = write_sheet(v.unstack('j'),
#                           'ligon@berkeley.edu',user_role='writer',
#                           json_creds='/home/ligon/.eep153.service_accounts/instructors@eep153.iam.gserviceaccount.com',
#                           sheet=k+modifier)
#             print(f"Key={key}")
#         else:
#             write_sheet(v.unstack('j'),
#                         'ligon@berkeley.edu',user_role='writer',
#                         json_creds='/home/ligon/.eep153.service_accounts/instructors@eep153.iam.gserviceaccount.com',
#                         sheet=k+modifier,key=key)

#         for k,v in sheets.items():
#             if v is not None:
#                 write_sheet(v,
#                             'ligon@berkeley.edu',user_role='writer',
#                             json_creds='/home/ligon/.eep153.service_accounts/instructors@eep153.iam.gserviceaccount.com',
#                             sheet=k+modifier,key=key)

#         return key

#     def cfe_regression(self,**kwargs):
#         x = self.food_expenditures()
#         z = self.household_characteristics(additional_other_features=True)
#         r = rgsn.Regression(y=np.log(x.replace(0,np.nan).dropna()),
#                             d=z,**kwargs)
#         return r

=======
        return get_formating_functions(general_mod_path, f"formatting_{self.name}")
    
    @property
    def waves(self):
        waves = [f.name for f in self.file_path.iterdir() if f.is_dir() and (self.file_path / f.name / 'Documentation' / 'SOURCE').exists()]
        waves = sorted(waves)
        return waves
    
    @property
    def data_scheme(self):
        data_info = self.resources
        if data_info is not None:
            data_list = list(data_info['Data Scheme'].keys())
        else:
            # return list of parquet files name in the var folder
            data_list = [f.stem for f in (self.file_path / "_").iterdir() if f.suffix == '.py']
            if 'food_prices_quantities_and_expenditures' in data_list:
                data_list.extend(['food_expenditures', 'food_quantities', 'food_prices'])
            elif 'unitvalues' in data_list:
                data_list.extend(['food_prices'])
            if 'other_features' in data_list:
                data_list.extend(['cluster_features'])
            # EEP 153 solving demand equation required data
            required_list = ['food_acquired', 'household_roster', 'household_characteristics', 
             'cluster_features', 'interview_date', 'food_expenditures', 'food_quantities', 'food_prices', 'nutrition', 'panel_ids']
            # intersection of required data and available data
            data_list = list(set(data_list).intersection(required_list))

        return data_list
    
    def __getitem__(self, year):
        # Ensure the year is one of the available waves
        if year in self.waves:
            return Wave(year, self.name, self.data_scheme, self.formatting_functions)
        else:
            raise KeyError(f"{year} is not a valid wave for {self.name}")
    
    def get_categoricals(self, label_col, label_col_type = 'idxvars', data_request = 'food_acquired', ai_agent = gpt_agent()):
        """
        Use AI to generalize original labels across all waves to be consistent for mapping, such as food labels or unit labels.
        
        Parameters:
        label_col (str): The column name for which the categorical mapping is to be generated.
            - food label is 'j' as index variable ('idxvars') 
            - unit label is 'u' as index variable ('idxvars')
        label_col_type (str): Identify whether the label columns are considered as index variable ('idxvars') or required data variables ('myvars')
        ai_agent (object): The AI agent to be used for processing. Defaults to gpt_agent().

        Returns:
        pd.DataFrame: A DataFrame containing three columns named Original Label, Preferred Label, and Manual Update.

        To conver to org file or org string, please use function write_df_to_org
        """
        label_ls = []
        for i in self.waves:
            wave = self[i]
            data_info = wave.resources
            if data_info is None:
                continue
            data_info = data_info.get(data_request) 
            if data_info is None:
                warnings.warn(f"Data scheme does not contain {data_request} for {wave.country}/{wave.year}")
                continue
            file = data_info['file']
            col = data_info[label_col_type][label_col]
            # Assuming same waves survey use same code value for the same label
            if isinstance(file, list):
                file = file[0]
            df = get_dataframe(f'{wave.name}/Data/{file}')
            label_ls.append(df[col])
    
        label_ls = [{k: v.strip() if isinstance(v, str) else v for k, v in d.items()} for d in label_ls]
        union = category_union(label_ls)[0]
        union_label = pd.DataFrame(list(union.items()), columns = ['Code','Union Label'])
        union_label = union_label.loc[:,['Union Label']].sort_values(by='Union Label').reset_index(drop=True).drop_duplicates()
        if label_col == 'j':
            prompt_method = 'food_label_prompt'
        elif label_col == 'u':
            prompt_method = 'unit_prompt'

        result_df = ai_process(union_label, prompt_method, ai_agent = ai_agent)
        
        return result_df    

    def _aggregate_wave_data(self, waves, method_name):
        """
        Aggregates data across multiple waves using a single dataset method.
        If the required `.parquet` file is missing, it requests `Makefile` to generate only that file.
        """
        if method_name not in self.data_scheme and method_name not in ['other_features', 'food_prices_quantities_and_expenditures', 'updated_ids']:
            warnings.warn(f"Data scheme does not contain {method_name} for {self.name}")
            return pd.DataFrame()

        if waves is None:
            waves = self.waves
        #Step 1: Check if it mapped by data_info.yml
        if self.resources is not None:
            results = {}
            for w in waves:
                try:
                    results[w] = getattr(self[w], method_name)()
                except KeyError as e:
                    warnings.warn(str(e))
            if results:
                df= pd.concat(results.values(), axis=0, sort=False)
                return map_index(df, self.name)
        
        # Step 2: Attempt to build using makefile
        print(f"Attempting to generate using Makefile...")

        makefile_path = self.file_path /'_'/ "Makefile"
        if not makefile_path.exists():
            raise FileNotFoundError(f"Makefile not found in {self.file_path}. Unable to generate required data.")

        # Step 3: Run Makefile for the specific parquet/json file
        cwd_path = self.file_path / "_"

        if method_name in ['panel_ids', 'updated_ids']:
            target_path = self.file_path / "_" / f"{method_name}.json"
            relative_path = target_path.relative_to(cwd_path)
            make_target = str(relative_path)
        else:
            target_path = self.file_path / "var" / f"{method_name}.parquet"
            relative_path = target_path.relative_to(cwd_path.parent)
            make_target = '../' + str(relative_path)

        subprocess.run(["make", make_target], cwd=cwd_path, check=True)
        print(f"Makefile executed successfully for {self.name}. Rechecking for {target_path.name}...")

        # Step 4: Recheck if the parquet file was successfully generated
        if not target_path.exists():
            print(f"Data file {target_path} still missing after running Makefile.")
            return pd.DataFrame()


        # Step 5: Read and return the parquet or JSON file
        if target_path.suffix == '.json':
            with open(target_path, 'r') as json_file:
                dic = json.load(json_file)
            return dic
        else:
            df = pd.read_parquet(target_path)

        df = map_index(df, self.name)

        return df

    def _compute_panel_ids(self):
        """
        Compute and cache both panel_ids and updated_ids.
        """
        panel_ids_dic = self._aggregate_wave_data(None, 'panel_ids')
        if isinstance(panel_ids_dic, dict):
            updated_ids_dic = self._aggregate_wave_data(None, 'updated_ids')
        elif isinstance(panel_ids_dic, pd.DataFrame):
            panel_ids_dic, updated_ids_dic = panel_ids(panel_ids_dic)
            panel_ids_dic = panel_ids.data
        else:
            warnings.warn(f"Invalid data for panel_ids")
            return None
        self._panel_ids_cache = panel_ids_dic
        self._updated_ids_cache = updated_ids_dic

    @property
    def panel_ids(self):
        if self._panel_ids_cache is None or self._updated_ids_cache is None:
            self._compute_panel_ids()
        return self._panel_ids_cache

    @property
    def updated_ids(self):
        if self._panel_ids_cache is None or self._updated_ids_cache is None:
            self._compute_panel_ids()
        return self._updated_ids_cache
        

    def cluster_features(self, waves=None):
        try:
            return self._aggregate_wave_data(waves, 'cluster_features')
        except subprocess.CalledProcessError as e:
            print('continue with other_features instead')
            df = self._aggregate_wave_data(waves, 'other_features')
            if df.empty:
                return df
            if 'm' in df.index.names:
                df = df.reset_index(level = 'm').rename(columns = {'m':'Region'})
            return df

    def household_roster(self, waves=None):
        return self._aggregate_wave_data(waves, 'household_roster')

    def food_acquired(self, waves=None):
        return self._aggregate_wave_data(waves, 'food_acquired')

    def interview_date(self, waves=None):
        return self._aggregate_wave_data(waves, 'interview_date')
    
    def household_characteristics(self, waves=None):
        return self._aggregate_wave_data(waves, 'household_characteristics')
    
    def food_expenditures(self, waves=None):
        return self._aggregate_wave_data(waves, 'food_expenditures')

    def food_quantities(self, waves=None):
        return self._aggregate_wave_data(waves, 'food_quantities')

    def food_prices(self, waves=None):
        return self._aggregate_wave_data(waves, 'food_prices')


        








# #!/usr/bin/env python3
# import pandas as pd
# import numpy as np
# from eep153_tools.sheets import write_sheet
# from importlib.resources import files
# import cfe.regression as rgsn


# # pd.set_option('future.no_silent_downcasting', True)

# class Country:
#     def __init__(self,country_name):
#         self.name = country_name

#     @property
#     def resources(self):
#         var = files("lsms_library") / "countries" / self.name / "var"

#         return var

#     def read_parquet(self,parquet):
#         try:
#             return pd.read_parquet((self.resources / f'{parquet}.parquet'))
#         except FileNotFoundError:
#             print(f"Need to build {parquet}")

#     def food_expenditures(self):
#         x = self.read_parquet('food_expenditures').squeeze().dropna()
#         x.index.names = ['i','t','m','j']
#         return x

#     def other_features(self):
#         x = self.read_parquet('other_features').squeeze()
#         x.index.names = ['i','t','m']
#         return x


#     def household_characteristics(self,additional_other_features=False,agesex=False):
#         x = self.read_parquet('household_characteristics')
#         x.index.names = ['i','t','m']

#         if 'log HSize' not in x.columns:
#             x['log HSize'] = np.log(x.sum(axis=1).replace(0,np.nan))

#         cols = x.columns
#         if not agesex: # aggregate to girls,boys,women,men
#             agesex_cols = x.filter(axis=1,regex=r' [0-9]')
#             fcols = agesex_cols.filter(regex='^F').columns
#             x['Girls'] = x[[c for c in fcols if int(c[-2:])<=18]].sum(axis=1)
#             x['Women'] = x[[c for c in fcols if int(c[-2:])>18]].sum(axis=1)

#             mcols = x.filter(regex='^M').columns
#             x['Boys'] = x[[c for c in mcols if int(c[-2:])<=18]].sum(axis=1)
#             x['Men'] = x[[c for c in mcols if int(c[-2:])>18]].sum(axis=1)

#             x = x.drop(fcols.tolist()+mcols.tolist(),axis=1)

#         if additional_other_features:
#             of = self.other_features()
#             x = x.join(of)

#         return x

#     def fct(self):
#         x = self.read_parquet('fct')
#         if x is None: return
#         x.index.name = 'j'
#         x.columns.name = 'n'
#         return x

#     def food_prices(self,drop_na_units=True):
#         x = self.read_parquet('food_prices').squeeze()
#         try:
#             x = x.stack(x.columns.names,future_stack=True).dropna()
#         except AttributeError: # Already a series?
#             x = x.dropna()

#         if len(x.index.names)==4:
#             x = x.reorder_levels(['t','m','i','u'])
#         elif len(x.index.names)==5: # Individual level?
#             x = x.reorder_levels(['j','t','m','i','u'])
#             x = x.groupby(['t','m','i','u']).median()

#         x.index = x.index.rename({'i':'j'})
#         if drop_na_units:
#             u = x.reset_index('u')['u'].replace(['<NA>','nan'],np.nan)
#             x = x.loc[~pd.isnull(u).values,:]
#         x = x.reset_index().set_index(['t','m','j','u']).squeeze()
#         x = x.unstack(['t','m'])

#         return x

#     def export_to_google_sheet(self,key=None,t=None,z=None):
#         sheets = {"Food Expenditures":self.food_expenditures(),
#                   'FCT':self.fct(),
#                   'Food Prices':self.food_prices()}

#         if z is None:
#             sheets['Household Characteristics'] = self.household_characteristics(agesex=True,additional_other_features=True)
#         else:
#             sheets['Household Characteristics'] = z

#         if t is not None:
#             sheets['Food Expenditures'] = sheets['Food Expenditures'].xs(t,level='t',drop_level=False)
#             sheets['Household Characteristics'] = sheets['Household Characteristics'].xs(t,level='t',drop_level=False)
#             sheets['Food Prices'] = sheets['Food Prices'].xs(t,level='t',drop_level=False,axis=1)
#             modifier = f' ({t})'
#         else:
#             modifier = ''

#         k = 'Food Expenditures'
#         v = sheets.pop(k)
#         if key is None:
#             key = write_sheet(v.unstack('j'),
#                           'ligon@berkeley.edu',user_role='writer',
#                           json_creds='/home/ligon/.eep153.service_accounts/instructors@eep153.iam.gserviceaccount.com',
#                           sheet=k+modifier)
#             print(f"Key={key}")
#         else:
#             write_sheet(v.unstack('j'),
#                         'ligon@berkeley.edu',user_role='writer',
#                         json_creds='/home/ligon/.eep153.service_accounts/instructors@eep153.iam.gserviceaccount.com',
#                         sheet=k+modifier,key=key)

#         for k,v in sheets.items():
#             if v is not None:
#                 write_sheet(v,
#                             'ligon@berkeley.edu',user_role='writer',
#                             json_creds='/home/ligon/.eep153.service_accounts/instructors@eep153.iam.gserviceaccount.com',
#                             sheet=k+modifier,key=key)

#         return key

#     def cfe_regression(self,**kwargs):
#         x = self.food_expenditures()
#         z = self.household_characteristics(additional_other_features=True)
#         r = rgsn.Regression(y=np.log(x.replace(0,np.nan).dropna()),
#                             d=z,**kwargs)
#         return r

>>>>>>> 108bb8f2
<|MERGE_RESOLUTION|>--- conflicted
+++ resolved
@@ -6,11 +6,7 @@
 import importlib
 import cfe.regression as rgsn
 from collections import defaultdict
-<<<<<<< HEAD
-from .local_tools import df_data_grabber, format_id, get_categorical_mapping, category_union, get_dataframe, map_index
-=======
 from .local_tools import df_data_grabber, format_id, get_categorical_mapping, category_union, get_dataframe, map_index, get_formating_functions, panel_ids
->>>>>>> 108bb8f2
 import importlib.util
 import os
 import warnings
@@ -20,11 +16,7 @@
 warnings.filterwarnings('ignore', category=FutureWarning)
 warnings.filterwarnings('ignore', category=UnicodeWarning)
 import subprocess
-<<<<<<< HEAD
-from .transformations import roster_to_characteristics
-=======
 import json
->>>>>>> 108bb8f2
 
 class Wave:
     def __init__(self, year, country_name, data_scheme, formatting_functions):
@@ -32,13 +24,9 @@
         self.country = country_name
         self.name = f"{self.country}/{self.year}"
         self.data_scheme = data_scheme
-<<<<<<< HEAD
-        self.formatting_functions = self.update_formatting_functions(formatting_functions)
-=======
         self.formatting_functions = get_formating_functions(mod_path=self.file_path / "_" / f"{self.year}.py",
                                                              name=f"formatting_{self.year}",
                                                              general__formatting_functions=formatting_functions)
->>>>>>> 108bb8f2
     @property
     def file_path(self):
         var = files("lsms_library") / "countries" / self.name
@@ -54,31 +42,6 @@
         with open(info_path, 'r') as file:
             return yaml.safe_load(file)
     
-<<<<<<< HEAD
-    def update_formatting_functions(self, formatting_functions):
-        """
-        Properly import formmating functions from wave module
-        Return a dictionary of functions
-        """
-        module_filename = f"{self.year}.py" 
-        mod_path = self.file_path / "_" / module_filename 
-        general__formatting_functions = formatting_functions
-    
-        if mod_path.exists():
-            # Load module dynamically
-                spec = importlib.util.spec_from_file_location(f"formatting_{self.year}", mod_path)
-                formatting_module = importlib.util.module_from_spec(spec)
-                if spec.loader is not None:
-                    spec.loader.exec_module(formatting_module)
-                general__formatting_functions.update({
-                    name: func
-                    for name, func in vars(formatting_module).items()
-                    if callable(func)
-                })
-        return general__formatting_functions
-        
-=======
->>>>>>> 108bb8f2
     
     def column_mapping(self, request):
         """
@@ -99,11 +62,7 @@
         
         formatting_functions = self.formatting_functions
 
-<<<<<<< HEAD
-        def get_formatting_function(var_name, value, format_id_function = False):
-=======
         def map_formatting_function(var_name, value, format_id_function = False):
->>>>>>> 108bb8f2
             """Applies formatting functions if available, otherwise uses defaults."""
             if var_name in formatting_functions:
                 return (value, formatting_functions[var_name])
@@ -115,14 +74,9 @@
         idxvars = data_info.get('idxvars')
         myvars = data_info.get('myvars')
         final_mapping = dict()
-<<<<<<< HEAD
-        idxvars_updated = {key: get_formatting_function(key, value, format_id_function = True) for key, value in idxvars.items()}
-        myvars_updated = {key: get_formatting_function(key, value) for key, value in myvars.items()}
-=======
         final_mapping['df_edit'] = formatting_functions.get(request)
         idxvars_updated = {key: map_formatting_function(key, value, format_id_function = True) for key, value in idxvars.items()}
         myvars_updated = {key: map_formatting_function(key, value) for key, value in myvars.items()}
->>>>>>> 108bb8f2
 
         if isinstance(files, str):
             final_mapping[files] = {'idxvars': idxvars_updated, 'myvars': myvars_updated}
@@ -136,15 +90,9 @@
                     file_name, overrides = next(iter(i.items()))
                     for key, val in overrides.items():
                         if key in idxvars:
-<<<<<<< HEAD
-                            idxvars_override[key] = get_formatting_function(key, val, format_id_function = True)
-                        else:
-                            myvars_override[key] = get_formatting_function(key, val)
-=======
                             idxvars_override[key] = map_formatting_function(key, val, format_id_function = True)
                         else:
                             myvars_override[key] = map_formatting_function(key, val)
->>>>>>> 108bb8f2
                     final_mapping[file_name] = {'idxvars': idxvars_override, 'myvars': myvars_override}
                 else:
                     final_mapping[i] = {'idxvars': idxvars_updated, 'myvars': myvars_updated}
@@ -182,34 +130,10 @@
         Output:
             df: pd.DataFrame, the data requested
         '''
-<<<<<<< HEAD
-        df_fn = self.file_path /f"_/{request}.py"
-        parquet_fn = self.file_path /f"_/{request}.parquet"
-        if parquet_fn.exists():
-            df = pd.read_parquet(parquet_fn)
-            return map_index(df)
-        # if in the upper directory Makefile exist: we should run Makefile
-        elif df_fn.exists():
-            # spec = importlib.util.spec_from_file_location(request, df_fn)
-            # module = importlib.util.module_from_spec(spec)
-            # spec.loader.exec_module(module)
-            cwd_path = self.file_path / "_"
-            subprocess.run(['python', df_fn], cwd=cwd_path, check=True)
-            if parquet_fn.exists():
-                df = pd.read_parquet(parquet_fn)
-                return map_index(df)
-            else:
-                warnings.warn(f"Failed to generate {request}")
-                return pd.DataFrame()
-        else:
-            mapping_details = self.column_mapping(request)
-            convert_cat = (self.resources.get(request).get('converted_categoricals') is None)
-=======
         if self.resources is not None:
             mapping_details = self.column_mapping(request)
             convert_cat = (self.resources.get(request).get('converted_categoricals') is None)
             df_edit_function = mapping_details.pop('df_edit')
->>>>>>> 108bb8f2
             dfs = []
             for file, mappings in mapping_details.items():
                 df = df_data_grabber(f'{self.name}/Data/{file}', mappings['idxvars'], **mappings['myvars'], convert_categoricals=convert_cat)
@@ -222,11 +146,6 @@
                     warnings.warn(f"Large number used for missing?  Replacing {na} with NaN.")
                     df = df.replace(na,np.nan)
                 dfs.append(df)
-<<<<<<< HEAD
-
-            return pd.concat(dfs)
-
-=======
             df = pd.concat(dfs, axis=0, sort=False)
 
             if df_edit_function:
@@ -252,7 +171,6 @@
         
         return map_index(df, self.name)
 
->>>>>>> 108bb8f2
     def cluster_features(self):
         try:
             return self.grab_data('cluster_features')
@@ -260,12 +178,8 @@
             df = self.grab_data('other_features')
             if df.empty:
                 return df
-<<<<<<< HEAD
-            df = df.reset_index(level = 'm').rename(columns = {'m':'Region'})
-=======
             if 'm' in df.index.names:
                 df = df.reset_index(level = 'm').rename(columns = {'m':'Region'})
->>>>>>> 108bb8f2
             return df
     
     def household_roster(self):
@@ -298,27 +212,10 @@
     def interview_date(self):
         return self.grab_data('interview_date')
     
-<<<<<<< HEAD
-    def household_characteristics(self):
-        try:
-            return self.grab_data('household_characteristics')
-        except KeyError as e:
-            if 'household_roster' in self.resources:
-                roster = self.household_roster()
-                df = roster_to_characteristics(roster).reset_index()
-                cluster_features = self.cluster_features().reset_index()
-                df = df.merge(cluster_features, on=['t','v'])
-                df = df.rename(columns={'Region':'m'}).drop(columns=['v','Rural'])
-                df = df.set_index(['t','m','i'])
-                return df
-            else:
-                raise e
-=======
     def panel_ids(self):
         df = self.grab_data('panel_ids')
         df = df.reset_index().loc[:,['i', 't', 'previous_i']].drop_duplicates().set_index(['i', 't'])
         return df
->>>>>>> 108bb8f2
 
     
 
@@ -351,335 +248,6 @@
             general_module_filename = f"{self.name.lower()}.py"
         general_mod_path = self.file_path/ "_"/ general_module_filename
 
-<<<<<<< HEAD
-        if not general_mod_path.exists():
-            return {}
-
-        # Load module dynamically
-        spec = importlib.util.spec_from_file_location(f"formatting_{self.name}", general_mod_path)
-        formatting_module = importlib.util.module_from_spec(spec)
-        if spec.loader is not None:
-            spec.loader.exec_module(formatting_module)
-
-        return {
-            name: func
-            for name, func in vars(formatting_module).items()
-            if callable(func)
-        }
-    
-    @property
-    def waves(self):
-        waves = [f.name for f in self.file_path.iterdir() if f.is_dir()]
-        for item in ['var', '_']:
-            if item in waves:
-                waves.remove(item)
-        return waves
-    
-    @property
-    def data_scheme(self):
-        data_info = self.resources
-        if data_info is not None:
-            data_list = list(data_info['Data Scheme'].keys())
-        else:
-            # return list of parquet files name in the var folder
-            data_list = [f.stem for f in (self.file_path / "_").iterdir() if f.suffix == '.py']
-            if 'food_prices_quantities_and_expenditures' in data_list:
-                data_list.extend(['food_expenditures', 'food_quantities', 'food_prices'])
-            # EEP 153 solving demand equation required data
-            required_list = ['food_acquired', 'household_roster', 'household_characteristics', 
-             'cluster_features', 'interview_date', 'food_expenditures', 'food_quantities', 'food_prices']
-            # intersection of required data and available data
-            data_list = list(set(data_list).intersection(required_list))
-
-        if 'household_roster' in data_list and 'household_characteristics' not in data_list:
-            data_list.append('household_characteristics')
-        return data_list
-    
-    def __getitem__(self, year):
-        # Ensure the year is one of the available waves
-        if year in self.waves:
-            return Wave(year, self.name, self.data_scheme, self.formatting_functions)
-        else:
-            raise KeyError(f"{year} is not a valid wave for {self.name}")
-    
-    def get_categoricals(self, label_col, label_col_type = 'idxvars', data_request = 'food_acquired', ai_agent = gpt_agent()):
-        """
-        Use AI to generalize original labels across all waves to be consistent for mapping, such as food labels or unit labels.
-        
-        Parameters:
-        label_col (str): The column name for which the categorical mapping is to be generated.
-            - food label is 'j' as index variable ('idxvars') 
-            - unit label is 'u' as index variable ('idxvars')
-        label_col_type (str): Identify whether the label columns are considered as index variable ('idxvars') or required data variables ('myvars')
-        ai_agent (object): The AI agent to be used for processing. Defaults to gpt_agent().
-
-        Returns:
-        pd.DataFrame: A DataFrame containing three columns named Original Label, Preferred Label, and Manual Update.
-
-        To conver to org file or org string, please use function write_df_to_org
-        """
-        label_ls = []
-        for i in self.waves:
-            wave = self[i]
-            data_info = wave.resources
-            if data_info is None:
-                continue
-            data_info = data_info.get(data_request) 
-            if data_info is None:
-                warnings.warn(f"Data scheme does not contain {data_request} for {wave.country}/{wave.year}")
-                continue
-            file = data_info['file']
-            col = data_info[label_col_type][label_col]
-            # Assuming same waves survey use same code value for the same label
-            if isinstance(file, list):
-                file = file[0]
-            df = get_dataframe(f'{wave.name}/Data/{file}')
-            label_ls.append(df[col])
-    
-        label_ls = [{k: v.strip() if isinstance(v, str) else v for k, v in d.items()} for d in label_ls]
-        union = category_union(label_ls)[0]
-        union_label = pd.DataFrame(list(union.items()), columns = ['Code','Union Label'])
-        union_label = union_label.loc[:,['Union Label']].sort_values(by='Union Label').reset_index(drop=True).drop_duplicates()
-        if label_col == 'j':
-            prompt_method = 'food_label_prompt'
-        elif label_col == 'u':
-            prompt_method = 'unit_prompt'
-
-        result_df = ai_process(union_label, prompt_method, ai_agent = ai_agent)
-        
-        return result_df    
-
-    def _aggregate_wave_data(self, waves, method_name):
-        """
-        Aggregates data across multiple waves using a single dataset method.
-        If the required `.parquet` file is missing, it requests `Makefile` to generate only that file.
-        """
-        if method_name not in self.data_scheme:
-            warnings.warn(f"Data scheme does not contain {method_name} for {self.name}")
-            return pd.DataFrame()
-
-        if waves is None:
-            waves = self.waves
-
-        parquet_fn = self.file_path / "var" / f"{method_name}.parquet"
-
-        #Step 1: Check if it mapped by data_info.yml
-        if self.resources is not None:
-            results = {}
-            for w in waves:
-                try:
-                    results[w] = getattr(self[w], method_name)()
-                except KeyError as e:
-                    warnings.warn(str(e))
-            if results:
-                return pd.concat(results.values(), axis=0, sort=False)
-        
-        # Step 2: Check if parquet file exists
-        if not parquet_fn.exists():
-            print(f"Required parquet file {parquet_fn} missing. Attempting to generate using Makefile...")
-
-            makefile_path = self.file_path /'_'/ "Makefile"
-            if not makefile_path.exists():
-                print(f"Makefile not found in {self.file_path}. Unable to generate required data.")
-                return pd.DataFrame()
-
-            # Step 3: Run Makefile for the specific parquet file
-            try:
-                cwd_path = self.file_path/"_"
-                relative_parquet_path = parquet_fn.relative_to(cwd_path.parent)  # Convert to relative path
-                subprocess.run(["make", '../' + str(relative_parquet_path)], cwd=cwd_path, check=True)
-                print(f"Makefile executed successfully for {self.name}. Rechecking for parquet file...")
-            except subprocess.CalledProcessError as e:
-                print(f"Failed to execute Makefile for {self.name}: {e}")
-                return pd.DataFrame()
-
-            # Step 4: Recheck if the parquet file was successfully generated
-            if not parquet_fn.exists():
-                print(f"Parquet file {parquet_fn} still missing after running Makefile.")
-                return pd.DataFrame()
-
-        # Step 5: Read and return the parquet file
-        df = pd.read_parquet(parquet_fn)
-
-        df = map_index(df)
-
-        return df
-
-    def cluster_features(self, waves=None):
-        return self._aggregate_wave_data(waves, 'cluster_features')
-
-    def household_roster(self, waves=None):
-        return self._aggregate_wave_data(waves, 'household_roster')
-
-    def food_acquired(self, waves=None):
-        return self._aggregate_wave_data(waves, 'food_acquired')
-
-    def interview_date(self, waves=None):
-        return self._aggregate_wave_data(waves, 'interview_date')
-    
-    def household_characteristics(self, waves=None):
-        return self._aggregate_wave_data(waves, 'household_characteristics')
-    
-    def food_expenditures(self, waves=None):
-        return self._aggregate_wave_data(waves, 'food_expenditures')
-    
-    def food_quantities(self, waves=None):
-        return self._aggregate_wave_data(waves, 'food_quantities')
-    
-    def food_prices(self, waves=None):
-        return self._aggregate_wave_data(waves, 'food_prices')
-
-
-    
-    
-    # def id_walk():
-
-
-
-
-
-
-# #!/usr/bin/env python3
-# import pandas as pd
-# import numpy as np
-# from eep153_tools.sheets import write_sheet
-# from importlib.resources import files
-# import cfe.regression as rgsn
-
-
-# # pd.set_option('future.no_silent_downcasting', True)
-
-# class Country:
-#     def __init__(self,country_name):
-#         self.name = country_name
-
-#     @property
-#     def resources(self):
-#         var = files("lsms_library") / "countries" / self.name / "var"
-
-#         return var
-
-#     def read_parquet(self,parquet):
-#         try:
-#             return pd.read_parquet((self.resources / f'{parquet}.parquet'))
-#         except FileNotFoundError:
-#             print(f"Need to build {parquet}")
-
-#     def food_expenditures(self):
-#         x = self.read_parquet('food_expenditures').squeeze().dropna()
-#         x.index.names = ['i','t','m','j']
-#         return x
-
-#     def other_features(self):
-#         x = self.read_parquet('other_features').squeeze()
-#         x.index.names = ['i','t','m']
-#         return x
-
-
-#     def household_characteristics(self,additional_other_features=False,agesex=False):
-#         x = self.read_parquet('household_characteristics')
-#         x.index.names = ['i','t','m']
-
-#         if 'log HSize' not in x.columns:
-#             x['log HSize'] = np.log(x.sum(axis=1).replace(0,np.nan))
-
-#         cols = x.columns
-#         if not agesex: # aggregate to girls,boys,women,men
-#             agesex_cols = x.filter(axis=1,regex=r' [0-9]')
-#             fcols = agesex_cols.filter(regex='^F').columns
-#             x['Girls'] = x[[c for c in fcols if int(c[-2:])<=18]].sum(axis=1)
-#             x['Women'] = x[[c for c in fcols if int(c[-2:])>18]].sum(axis=1)
-
-#             mcols = x.filter(regex='^M').columns
-#             x['Boys'] = x[[c for c in mcols if int(c[-2:])<=18]].sum(axis=1)
-#             x['Men'] = x[[c for c in mcols if int(c[-2:])>18]].sum(axis=1)
-
-#             x = x.drop(fcols.tolist()+mcols.tolist(),axis=1)
-
-#         if additional_other_features:
-#             of = self.other_features()
-#             x = x.join(of)
-
-#         return x
-
-#     def fct(self):
-#         x = self.read_parquet('fct')
-#         if x is None: return
-#         x.index.name = 'j'
-#         x.columns.name = 'n'
-#         return x
-
-#     def food_prices(self,drop_na_units=True):
-#         x = self.read_parquet('food_prices').squeeze()
-#         try:
-#             x = x.stack(x.columns.names,future_stack=True).dropna()
-#         except AttributeError: # Already a series?
-#             x = x.dropna()
-
-#         if len(x.index.names)==4:
-#             x = x.reorder_levels(['t','m','i','u'])
-#         elif len(x.index.names)==5: # Individual level?
-#             x = x.reorder_levels(['j','t','m','i','u'])
-#             x = x.groupby(['t','m','i','u']).median()
-
-#         x.index = x.index.rename({'i':'j'})
-#         if drop_na_units:
-#             u = x.reset_index('u')['u'].replace(['<NA>','nan'],np.nan)
-#             x = x.loc[~pd.isnull(u).values,:]
-#         x = x.reset_index().set_index(['t','m','j','u']).squeeze()
-#         x = x.unstack(['t','m'])
-
-#         return x
-
-#     def export_to_google_sheet(self,key=None,t=None,z=None):
-#         sheets = {"Food Expenditures":self.food_expenditures(),
-#                   'FCT':self.fct(),
-#                   'Food Prices':self.food_prices()}
-
-#         if z is None:
-#             sheets['Household Characteristics'] = self.household_characteristics(agesex=True,additional_other_features=True)
-#         else:
-#             sheets['Household Characteristics'] = z
-
-#         if t is not None:
-#             sheets['Food Expenditures'] = sheets['Food Expenditures'].xs(t,level='t',drop_level=False)
-#             sheets['Household Characteristics'] = sheets['Household Characteristics'].xs(t,level='t',drop_level=False)
-#             sheets['Food Prices'] = sheets['Food Prices'].xs(t,level='t',drop_level=False,axis=1)
-#             modifier = f' ({t})'
-#         else:
-#             modifier = ''
-
-#         k = 'Food Expenditures'
-#         v = sheets.pop(k)
-#         if key is None:
-#             key = write_sheet(v.unstack('j'),
-#                           'ligon@berkeley.edu',user_role='writer',
-#                           json_creds='/home/ligon/.eep153.service_accounts/instructors@eep153.iam.gserviceaccount.com',
-#                           sheet=k+modifier)
-#             print(f"Key={key}")
-#         else:
-#             write_sheet(v.unstack('j'),
-#                         'ligon@berkeley.edu',user_role='writer',
-#                         json_creds='/home/ligon/.eep153.service_accounts/instructors@eep153.iam.gserviceaccount.com',
-#                         sheet=k+modifier,key=key)
-
-#         for k,v in sheets.items():
-#             if v is not None:
-#                 write_sheet(v,
-#                             'ligon@berkeley.edu',user_role='writer',
-#                             json_creds='/home/ligon/.eep153.service_accounts/instructors@eep153.iam.gserviceaccount.com',
-#                             sheet=k+modifier,key=key)
-
-#         return key
-
-#     def cfe_regression(self,**kwargs):
-#         x = self.food_expenditures()
-#         z = self.household_characteristics(additional_other_features=True)
-#         r = rgsn.Regression(y=np.log(x.replace(0,np.nan).dropna()),
-#                             d=z,**kwargs)
-#         return r
-
-=======
         return get_formating_functions(general_mod_path, f"formatting_{self.name}")
     
     @property
@@ -1039,4 +607,3 @@
 #                             d=z,**kwargs)
 #         return r
 
->>>>>>> 108bb8f2
