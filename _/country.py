#!/usr/bin/env python3
import pandas as pd
import numpy as np
import yaml
from importlib.resources import files
import importlib
import cfe.regression as rgsn
from collections import defaultdict
from .local_tools import df_data_grabber, format_id, get_categorical_mapping, get_dataframe, map_index, get_formatting_functions, panel_ids, id_walk, all_dfs_from_orgfile
import importlib.util
import os
import warnings
from pathlib import Path
import warnings
warnings.filterwarnings('ignore', category=FutureWarning)
warnings.filterwarnings('ignore', category=UnicodeWarning)
import subprocess
import json

class Wave:
    def __init__(self,  year, wave_folder, country: 'Country'):
        self.year = year
        self.country = country
        self.name = f"{self.country.name}/{self.year}"
        self.folder = f"{self.country.name}/{wave_folder}"
        self.wave_folder = wave_folder


    def __getattr__(self, method_name):
        '''
        This method is triggered when an attribute is not found in the instance, but exists in the `data_scheme`. 
        It dynamically generates a method to aggregate data for the requested attribute.

        For example, if a user calls `country_instance.food_acquired()` and `food_acquired` is part of the `data_scheme` but not an existing method, 
        the method will dynamically create a function to handle data aggregation for `food_acquired`.
        '''
        if method_name in self.data_scheme or method_name in self.country.data_scheme:
            def method():
                return self.grab_data(method_name)
            return method
        raise AttributeError(f"'{self.__class__.__name__}' object has no attribute '{method_name}'")
        
    @property
    def file_path(self):
        var = files("lsms_library") / "countries" / self.folder
        return var
    
    @property
    def resources(self):
        """Load the data_info.yml that describes table structure, merges, etc."""
        info_path = self.file_path / "_" / "data_info.yml"
        if not info_path.exists():
            # warnings.warn(f"File not found: {info_path}")
            return {}
        with open(info_path, 'r') as file:
            return yaml.safe_load(file)
    
    @property
    def data_scheme(self):
        wave_data = [f.stem for f in (self.file_path / "_").iterdir() if f.suffix == '.py' and f.stem not in [f'{self.wave_folder}']]
        # Customed
        replace_dic = { 'other_features': ['cluster_features']}
        # replace the key with the value in the dictionary
        for key, value in replace_dic.items():
            if key in wave_data:
                wave_data.remove(key)
                wave_data.extend(value)

        data_info = self.resources
        if data_info:
           wave_data.extend([key for key in data_info.keys() if key not in ['Wave', 'Country']])
        return list(set(wave_data))
    
    @property
    def formatting_functions(self):
        function_dic = self.country.formatting_functions
        for file in {f"{self.wave_folder}.py", "mapping.py"}:
            file_path = self.file_path / "_" / file
            if file_path.exists():                                            
                function_dic.update(
                    get_formatting_functions(file_path,
                                             name=f"formatting_{self.wave_folder}"))
        return function_dic
    
    def column_mapping(self, request, data_info = None):
        """
        Retrieve column mappings for a given dataset request.And map into dictionary to be ready for df_data_grabber
        Input:
            request: str, the request data name in data_scheme (e.g. 'cluster_features', 'household_roster', 'food_acquired', 'interview_date')
        Output:
            final_mapping: dict, {file_name: {'idxvars': idxvar_dic, 'myvars': myvars_dic}}
        Example:
            {'data_file.dta': {'idxvars': {'cluster': ('cluster', <function format_id at 0x7f7f5b3f6c10>)},
                              'myvars': {'region': ('region', <function format_id at 0x7f7f5b3f6c10>),
                                         'urban': ('urban', <function format_id at 0x7f7f5b3f6c10>)}}}
        """
        # data_info = self.resources[request]
        
        formatting_functions = self.formatting_functions

        def map_formatting_function(var_name, value, format_id_function = False):
            """Applies formatting functions if available, otherwise uses defaults."""
            if isinstance(value, list) and isinstance(value[-1], dict):
                if value[-1].get('mapping'):
                    mapping_steps = value[-1].get('mapping')
                    # given a direct mapping dictionary like {Male: M, Female: F}
                    if isinstance(mapping_steps, dict):
                        return (value[:-1], mapping_steps)
                    # given a single string which is a function nuame:
                    elif isinstance(mapping_steps, str):
                        return (value[:-1], formatting_functions[mapping_steps])
                    #given a list requiring a categorical_mapping table ['harmonize_food', 'original_key', 'mapped_key']
                    elif isinstance(mapping_steps, list) and all(not isinstance(step, list) for step in mapping_steps):
                        mapping_dic = self.categorical_mapping(mapping_steps[0]).loc[[mapping_steps[1], mapping_steps[2]]].to_dict()
                        if var_name in formatting_functions:
                            return (value[:-1], (formatting_functions[var_name], mapping_dic))
                        else:
                            return (value[:-1], mapping_dic)
                    #give a list but include another list which means requiring applying function and then categorical_mapping table
                    else:
                        mapping = ()
                        for i in mapping_steps:
                            if isinstance(i, str) and i in formatting_functions:
                                # If the first element is a function name, we apply it first
                                mapping = mapping+(formatting_functions[i])
                                break
                            elif isinstance(i, list) and len(i) == 3:
                                # If the first element is a list, we apply categorical mapping
                                mapping = mapping + (self.categorical_mapping(i[0]).loc[[i[1], i[2]]].to_dict())
                                break

                        return (value[:-1], mapping)    
                else:
                    return tuple(value)
            if var_name in formatting_functions:
                return (value, formatting_functions[var_name])
            if format_id_function:
                return (value, format_id)
            return value
            


        files = data_info.get('file')
        idxvars = data_info.get('idxvars')
        myvars = data_info.get('myvars')
        final_mapping = dict()
        final_mapping['df_edit'] = formatting_functions.get(request)
        idxvars_updated = {key: map_formatting_function(key, value, format_id_function = True) for key, value in idxvars.items()}
        myvars_updated = {key: map_formatting_function(key, value) for key, value in myvars.items()}

        if isinstance(files, str):
            final_mapping[files] = {'idxvars': idxvars_updated, 'myvars': myvars_updated}
            return final_mapping
        
        if isinstance(files, list):
            for i in files:
                if isinstance(i, dict):
                    idxvars_override = idxvars_updated.copy()
                    myvars_override = myvars_updated.copy()
                    file_name, overrides = next(iter(i.items()))
                    for key, val in overrides.items():
                        if key == 't':
                            idxvars_override[key] = (idxvars_updated[key][0], lambda x, val=val: val)
                        elif key in idxvars:
                            idxvars_override[key] = map_formatting_function(key, val, format_id_function = True)
                        else:
                            myvars_override[key] = map_formatting_function(key, val)
                    final_mapping[file_name] = {'idxvars': idxvars_override, 'myvars': myvars_override}
                else:
                    final_mapping[i] = {'idxvars': idxvars_updated, 'myvars': myvars_updated}
                
            return final_mapping
    @property
    def categorical_mapping(self):
        org_fn = self.file_path / "_" / "categorical_mapping.org"
        dic = self.country.categorical_mapping
        if not org_fn.exists():
            warnings.warn(f"Categorical mapping file not found: {org_fn}")
            return {}
        else:
            return dic.update(all_dfs_from_orgfile(org_fn))

    @property
    def mapping(self):
        return {**self.categorical_mapping, **self.formatting_functions}
    
    def grab_data(self, request):
        '''
        get data from the data file
        Input:
            request: str, the request data name (e.g. 'cluster_features', 'household_roster', 'food_acquired', 'interview_date')
        Output:
            df: pd.DataFrame, the data requested
        '''
        if request not in self.data_scheme:
            warnings.warn(f"Data scheme does not contain {request} for {self.name}")
            return pd.DataFrame()
        data_info = self.resources.get(request, None)
        if data_info:
            def check_adding_t(df):
                index_list = df.index.names
                if 't' not in index_list:
                    if 't' not in df.columns:
                        df['t'] = self.year
                    final_index = ['t'] + index_list
                    df = df.reset_index().set_index(final_index)
                return df
            def get_data(data_info_dic, mapping_info):
                convert_cat = (data_info_dic.get('converted_categoricals') is None)
                df_edit_function = mapping_info.pop('df_edit')
                dfs = []
                for file, mappings in mapping_info.items():
                    df = df_data_grabber(f'{self.folder}/Data/{file}', mappings['idxvars'], **mappings['myvars'], convert_categoricals=convert_cat)
                    df = check_adding_t(df)
                    # Oddity with large number for missing code
                    na = df.select_dtypes(exclude=['object', 'datetime64[ns]']).max().max()
                    if na>1e99:
                        warnings.warn(f"Large number used for missing?  Replacing {na} with NaN.")
                        df = df.replace(na,np.nan)
                    dfs.append(df)
                df = pd.concat(dfs, axis=0, sort=False)

                if df_edit_function:
                    df = df_edit_function(df)
                    
                return df
            
            # Vertical Merge dfs
            if data_info.get('dfs'):
                merge_dfs = []
                merge_on =list(set('t').union(data_info.get('merge_on')))#a list
                df_edit_function = self.formatting_functions.get(request)
                idxvars_list = list(dict.fromkeys(data_info.get('final_index')))
                for i in data_info.get('dfs'):
                    sub_data_info = data_info.get(i)
                    sub_mapping_details = self.column_mapping(i, sub_data_info)
                    sub_df = get_data(sub_data_info, sub_mapping_details)
                    merge_dfs.append(sub_df.reset_index())
                df = pd.merge(merge_dfs[0], merge_dfs[1], on=merge_on, how='outer')
                if len(merge_dfs) > 2:
                    for i in range(2, len(merge_dfs)):
                        df = pd.merge(df, merge_dfs[i], on=merge_on, how='outer')
                df = df.set_index(idxvars_list)
                if df_edit_function:
                    df = df_edit_function(df)

            else:
                mapping_details = self.column_mapping(request, data_info)
                df = get_data(data_info, mapping_details)

        else:
            # The reason why not just simply run the python file is some data's python files have dependencies.
            print(f"Attempting to generate using Makefile...", flush=True)
            #cluster features in the old makefile is called 'other_features'
            # if request =='cluster_features': request = 'other_features'
            parquet_fn = self.file_path/"_"/ f"{request}.parquet"

            makefile_path = self.file_path.parent /'_'/ "Makefile"
            if not makefile_path.exists():
                warnings.warn(f"Makefile not found in {makefile_path.parent}. Unable to generate required data.")
                return pd.DataFrame()

            cwd_path = self.file_path.parent / "_"
            relative_parquet_path = parquet_fn.relative_to(cwd_path.parent)  # Convert to relative path
            subprocess.run(["make", '../' + str(relative_parquet_path)], cwd=cwd_path, check=True)
            print(f"Makefile executed successfully for {self.name}. Rechecking for parquet file...")

            if not parquet_fn.exists():
                print(f"Parquet file {parquet_fn} still missing after running Makefile.")
                return pd.DataFrame()
            
            df = pd.read_parquet(parquet_fn)
            df = map_index(df)
    
        df = check_adding_t(df)
        df = df[df.index.get_level_values('t') == self.year]
        return df

    # This cluster_features method is explicitly defined because additional processing is required after calling grab_data.
    def cluster_features(self):
        df = self.grab_data('cluster_features')
        # if cluster_feature data is from old other_features.parquet file, region is called 'm' so we need to rename it
        if 'm' in df.index.names:
            df = df.reset_index(level = 'm').rename(columns = {'m':'Region'})
        if 'm' in df.columns:
            df = df.rename(columns = {'m':'Region'})
        return df
    
    # Food acquired method is explicitly defined because potentially categorical mapping is required after calling grab_data.
    def food_acquired(self):
        df = self.grab_data('food_acquired')
        if df.empty:
            return df
        parquet_fn = self.file_path / "_" / "food_acquired.parquet"
        # if food_acquired data is load from parquet file, we assume its unit and food label are already mapped
        if parquet_fn.exists():
            return df
        #Customed
        agg_functions = {'Expenditure': 'sum', 'Quantity': 'sum', 'Produced': 'sum', 'Price': 'first'}
        index = df.index.names
        variable = df.columns
        df = df.reset_index()
        agg_func = {key: value for key, value in agg_functions.items() if key in variable}
        #replace not float value in Quantity, Expenditure, Produced with np.nan
        for col in ['Quantity', 'Expenditure', 'Produced']:
            if col in df.columns:
                df[col] = pd.to_numeric(df[col], errors='coerce')
        df = df.groupby(index).agg(agg_func)
        return df


    

    
    
class Country:
    #Customed: EEP 153 solving demand equation required data
    required_list = ['food_acquired', 'household_roster', 'cluster_features',
                 'interview_date', 'household_characteristics',
                 'food_expenditures', 'food_quantities', 'food_prices',
                 'fct', 'nutrition','name','_panel_ids_cache', 'panel_ids']


    # from uganda:
    # required_list = ['food_expenditures.parquet', 'food_quantities.parquet', 'food_prices.parquet',
    #                 'household_characteristics.parquet', 'other_features.parquet', 'shocks.parquet',
    #                 'nonfood_expenditures.parquet', 'enterprise_income.parquet', 'assets.parquet',
    #                 'earnings.parquet', 'housing.parquet', 'income.parquet', 'fct.parquet', 'nutrition.parquet']

    def __init__(self,country_name, preload_panel_ids = True):
        self.name = country_name
        self._panel_ids_cache = None
        self._updated_ids_cache = None
        self.wave_folder_map = {}
        if preload_panel_ids:
            print(f"Preloading panel_ids for {self.name}...")
            #ignore all the warnings
            with warnings.catch_warnings():
                warnings.simplefilter("ignore")
                _ = self._compute_panel_ids()

    @property
    def file_path(self):
        var = files("lsms_library") / "countries" / self.name
        return var

    @property
    def resources(self):
        var = self.file_path / "_" / "data_scheme.yml"
        if not var.exists():
            return {}
        with open(var, 'r') as file:
            return yaml.safe_load(file)
    
    @property
    def formatting_functions(self):
        function_dic = {}
        for file in [f"{self.name.lower()}.py", 'mapping.py']:
            general_mod_path = self.file_path/ "_"/ file
            function_dic.update(get_formatting_functions(general_mod_path, f"formatting_{self.name}"))

        return function_dic
    
    @property
    def categorical_mapping(self, dirs = ['./', '../']):
        '''
        Get the categorical mapping for the country
        '''
        for dir in dirs:
            org_fn = Path(self.file_path / dir/ "_" / "categorical_mapping.org")
            if not org_fn.exists():
                warnings.warn(f"Categorical mapping file not found: {org_fn}")
                return {}
            else:
                return all_dfs_from_orgfile(org_fn)

    @property
    def mapping(self):
        return {**self.categorical_mapping, **self.formatting_functions}
    
    @property
    def waves(self):
        """List of names of waves available for country.
        """
        # Let's first check if there is a 'waves' or 'Waves' defined in {self.name}.py in the _ folder.
        # If 'waves' exists, we will use it. If 'Waves' (usually a dictionary) exists, we will use its keys.
        general_module_filename = f"{self.name.lower()}.py"
        general_mod_path = self.file_path / "_" / general_module_filename

        if general_mod_path.exists():
            spec = importlib.util.spec_from_file_location(f"{self.name.lower()}", general_mod_path)
            module = importlib.util.module_from_spec(spec)
            spec.loader.exec_module(module)
            if hasattr(module, 'wave_folder_map'):
                self.wave_folder_map = module.wave_folder_map
            if hasattr(module, 'waves'):
                return sorted(module.waves)
            elif hasattr(module, 'Waves'):
                return sorted(list(module.Waves.keys()))
        # Or if waves is defined in the data_scheme.yml file
        elif self.resources.get('Waves'):
            self.wave_folder_map = self.resources.get('wave_folder_map')
            return sorted(self.resources.get('Waves'))
        #Otherwise, we will check the directory for subdirectories that contain 'Documentation' and 'SOURCE'.
        waves = [
            f.name for f in self.file_path.iterdir()
            if f.is_dir() and ((self.file_path / f.name / 'Documentation' / 'SOURCE.org').exists() or (self.file_path / f.name / 'Documentation' / 'SOURCE').exists())
        ]
        return sorted(waves)

    @property
    def data_scheme(self):
        """List of data objects available for country.
        """
        data_info = self.resources
        data_list = list(data_info.get('Data Scheme', {}).keys()) if data_info else []
        return data_list
        # # return list of python files in the _ folder
        # py_ls = [f.stem for f in (self.file_path / "_").iterdir() if f.suffix == '.py']

        # # Customed
        # replace_dic = {'food_prices_quantities_and_expenditures': ['food_expenditures', 'food_quantities', 'food_prices'],
        #                 'unitvalues': ['food_prices'],
        #                 'other_features': ['cluster_features']}
        # # replace the key with the value in the dictionary
        # for key, value in replace_dic.items():
        #     if key in py_ls:
        #         py_ls.remove(key)
        #         py_ls.extend(value)
        # required_list = self.required_list
        
        # data_scheme = set(data_list).union(set(py_ls).intersection(required_list))
        # #data_scheme = set(data_list).union(set(py_ls).union(required_list))

        # return list(data_scheme)

    def __getitem__(self, year):
        # Ensure the year is one of the available waves
        if year in self.waves:
            wave_folder = self.wave_folder_map.get(year, year)
            return Wave(year, wave_folder, self)
        else:
            raise KeyError(f"{year} is not a valid wave for {self.name}")
    

    def _aggregate_wave_data(self,waves = None, method_name = None):
        """
        Aggregates data across multiple waves using a single dataset method.
        If the required `.parquet` file is missing, it requests `Makefile` to generate only that file.
        """
        if method_name not in self.data_scheme and method_name not in ['other_features', 'food_prices_quantities_and_expenditures', 'updated_ids']:
            warnings.warn(f"Data scheme does not contain {method_name} for {self.name}")
            return pd.DataFrame()

        if waves is None:
            waves = self.waves
        def safe_concat_dataframe_dict(df_dict):
            # Get the target index name order from the first DataFrame
            reference_order = next(iter(df_dict.values())).index.names

            aligned_dfs = {}
            for key, df in df_dict.items():
                if list(df.index.names) != list(reference_order):
                    try:
                        df = df.reorder_levels(reference_order)
                    except Exception as e:
                        raise ValueError(f"Cannot reorder index levels for '{key}': {e}")
                aligned_dfs[key] = df

            return pd.concat(aligned_dfs.values(), axis=0, sort=False)  

        def load_from_waves(waves):
            results = {}
            for w in waves:
                try:
                    results[w] = getattr(self[w], method_name)()
                except KeyError as e:
                    warnings.warn(str(e))
            if results:
                #using safe_concat_dataframe_dict only if more than 2 not empty DataFrames
                non_empty_df = [df for df in results.values() if not df.empty]
                if len(non_empty_df) > 1:
                    return safe_concat_dataframe_dict(results)
                else:
                    return pd.concat(non_empty_df, axis=0, sort=False)
            raise KeyError(f"No data found for {method_name} in any wave of {self.name}.")
<<<<<<< HEAD

        makefile_path = self.file_path / "_" / "Makefile"
        if makefile_path.exists():
            print(f"Attempting to generate using Makefile for {method_name}...", flush=True)

            #if method_name == 'cluster_features':
            #    method_name = 'other_features'
=======
        
        def load_from_makefile(method_name):
            """
            Load data from Makefile if it exists.
            """
            makefile_path = self.file_path / "_" / "Makefile"
            if not makefile_path.exists():
                warnings.warn(f"Makefile not found in {makefile_path}. Unable to generate required data.")
                return pd.DataFrame()
>>>>>>> 31345138

            cwd_path = self.file_path / "_"
            if method_name in ['panel_ids', 'updated_ids']:
                target_path = self.file_path / "_" / f"{method_name}.json"
                relative_path = target_path.relative_to(cwd_path)
                make_target = str(relative_path)
            else:
                target_path = self.file_path / "var" / f"{method_name}.parquet"
                relative_path = target_path.relative_to(cwd_path.parent)
                make_target = '../' + str(relative_path)

            subprocess.run(["make", make_target], cwd=cwd_path, check=True)
            print(f"Makefile executed successfully for {self.name}. Rechecking for {target_path.name}...")

            if not target_path.exists():
                print(f"Data file {target_path} still missing after running Makefile.")
                return pd.DataFrame()

            if target_path.suffix == '.json':
                with open(target_path, 'r') as json_file:
                    return json.load(json_file)
            else:
                df = get_dataframe(target_path)
                df = map_index(df)
            return df
        
        if self.resources.get('Data Scheme').get(method_name, None):
            df = load_from_waves(waves)
        else:
            df = load_from_makefile(method_name)
        
        if isinstance(df, dict):
            return df

        if 'i' in df.index.names and not df.attrs.get('id_converted') and method_name not in ['panel_ids', 'updated_ids'] and self._updated_ids_cache is not None:
            df = id_walk(df, self.updated_ids)

        return df

    def _compute_panel_ids(self):
        """
        Compute and cache both panel_ids and updated_ids.
        """
        panel_ids_dic = self._aggregate_wave_data(None, 'panel_ids')
        if isinstance(panel_ids_dic, dict):
            updated_ids_dic = self._aggregate_wave_data(None, 'updated_ids')
            self._panel_ids_cache = panel_ids_dic
            self._updated_ids_cache = updated_ids_dic
        elif isinstance(panel_ids_dic, pd.DataFrame) and not panel_ids_dic.empty:
            panel_ids_dic, updated_ids_dic = panel_ids(panel_ids_dic)
            self._panel_ids_cache = panel_ids_dic
            self._updated_ids_cache = updated_ids_dic
        else:
            print(f"Panel IDs not found in {self.name}.")
            self._panel_ids_cache = None
            self._updated_ids_cache = None

    @property
    def panel_ids(self):
        if self._panel_ids_cache is None or self._updated_ids_cache is None:
            self._compute_panel_ids()
        return self._panel_ids_cache

    @property
    def updated_ids(self):
        if self._panel_ids_cache is None or self._updated_ids_cache is None:
            self._compute_panel_ids()
        return self._updated_ids_cache
    

    def __getattr__(self, name):
        '''
        This method is triggered when an attribute is not found in the instance, but exists in the `data_scheme`. 
        It dynamically generates a method to aggregate data for the requested attribute.

        For example, if a user calls `country_instance.food_acquired()` and `food_acquired` is part of the `data_scheme` but not an existing method, 
        the method will dynamically create a function to handle data aggregation for `food_acquired`.
        '''
        if name in self.data_scheme:
            def method(waves=None):
                return self._aggregate_wave_data(waves, name)
            return method
        raise AttributeError(f"'{self.__class__.__name__}' object has no attribute '{name}'")
    
    def test_all_data_schemes(self, waves=None):
        """
        Test whether all method_names in obj.data_scheme can be successfully built.
        Falls back to Makefile if not in data_scheme.
        """
        all_methods = set(self.data_scheme)
        print(f"Testing all methods in {self.name} data scheme: {sorted(all_methods)}")

        failed_methods = {}
        
        for method_name in sorted(all_methods):
            print(f"\n>>> Testing method: {method_name}")
            try:
                df = self._aggregate_wave_data(waves=waves, method_name=method_name)

                # If it's JSON, it'll return a dict
                if isinstance(df, dict):
                    print(f"Loaded JSON for {method_name}: {len(df)} entries")
                elif isinstance(df, pd.DataFrame):
                    if df.empty:
                        print(f"Empty DataFrame for {method_name}")
                    else:
                        print(f"DataFrame loaded for {method_name}: {df.shape}")
                else:
                    print(f"❓ Unexpected return type for {method_name}: {type(df)}")
            except Exception as e:
                print(f"Failed to load {method_name}: {str(e)}")
                failed_methods[method_name] = str(e)

        print("\n=== Summary ===")
        if failed_methods:
            print(f"{len(failed_methods)} methods failed:")
            for method, error in failed_methods.items():
                print(f" - {method}: {error}")
        else:
            print("All methods loaded successfully!")

        return failed_methods





# #!/usr/bin/env python3
# import pandas as pd
# import numpy as np
# from eep153_tools.sheets import write_sheet
# from importlib.resources import files
# import cfe.regression as rgsn


# # pd.set_option('future.no_silent_downcasting', True)

# class Country:
#     def __init__(self,country_name):
#         self.name = country_name

#     @property
#     def resources(self):
#         var = files("lsms_library") / "countries" / self.name / "var"

#         return var

#     def read_parquet(self,parquet):
#         try:
#             return pd.read_parquet((self.resources / f'{parquet}.parquet'))
#         except FileNotFoundError:
#             print(f"Need to build {parquet}")

#     def food_expenditures(self):
#         x = self.read_parquet('food_expenditures').squeeze().dropna()
#         x.index.names = ['i','t','m','j']
#         return x

#     def other_features(self):
#         x = self.read_parquet('other_features').squeeze()
#         x.index.names = ['i','t','m']
#         return x


#     def household_characteristics(self,additional_other_features=False,agesex=False):
#         x = self.read_parquet('household_characteristics')
#         x.index.names = ['i','t','m']

#         if 'log HSize' not in x.columns:
#             x['log HSize'] = np.log(x.sum(axis=1).replace(0,np.nan))

#         cols = x.columns
#         if not agesex: # aggregate to girls,boys,women,men
#             agesex_cols = x.filter(axis=1,regex=r' [0-9]')
#             fcols = agesex_cols.filter(regex='^F').columns
#             x['Girls'] = x[[c for c in fcols if int(c[-2:])<=18]].sum(axis=1)
#             x['Women'] = x[[c for c in fcols if int(c[-2:])>18]].sum(axis=1)

#             mcols = x.filter(regex='^M').columns
#             x['Boys'] = x[[c for c in mcols if int(c[-2:])<=18]].sum(axis=1)
#             x['Men'] = x[[c for c in mcols if int(c[-2:])>18]].sum(axis=1)

#             x = x.drop(fcols.tolist()+mcols.tolist(),axis=1)

#         if additional_other_features:
#             of = self.other_features()
#             x = x.join(of)

#         return x

#     def fct(self):
#         x = self.read_parquet('fct')
#         if x is None: return
#         x.index.name = 'j'
#         x.columns.name = 'n'
#         return x

#     def food_prices(self,drop_na_units=True):
#         x = self.read_parquet('food_prices').squeeze()
#         try:
#             x = x.stack(x.columns.names,future_stack=True).dropna()
#         except AttributeError: # Already a series?
#             x = x.dropna()

#         if len(x.index.names)==4:
#             x = x.reorder_levels(['t','m','i','u'])
#         elif len(x.index.names)==5: # Individual level?
#             x = x.reorder_levels(['j','t','m','i','u'])
#             x = x.groupby(['t','m','i','u']).median()

#         x.index = x.index.rename({'i':'j'})
#         if drop_na_units:
#             u = x.reset_index('u')['u'].replace(['<NA>','nan'],np.nan)
#             x = x.loc[~pd.isnull(u).values,:]
#         x = x.reset_index().set_index(['t','m','j','u']).squeeze()
#         x = x.unstack(['t','m'])

#         return x

#     def export_to_google_sheet(self,key=None,t=None,z=None):
#         sheets = {"Food Expenditures":self.food_expenditures(),
#                   'FCT':self.fct(),
#                   'Food Prices':self.food_prices()}

#         if z is None:
#             sheets['Household Characteristics'] = self.household_characteristics(agesex=True,additional_other_features=True)
#         else:
#             sheets['Household Characteristics'] = z

#         if t is not None:
#             sheets['Food Expenditures'] = sheets['Food Expenditures'].xs(t,level='t',drop_level=False)
#             sheets['Household Characteristics'] = sheets['Household Characteristics'].xs(t,level='t',drop_level=False)
#             sheets['Food Prices'] = sheets['Food Prices'].xs(t,level='t',drop_level=False,axis=1)
#             modifier = f' ({t})'
#         else:
#             modifier = ''

#         k = 'Food Expenditures'
#         v = sheets.pop(k)
#         if key is None:
#             key = write_sheet(v.unstack('j'),
#                           'ligon@berkeley.edu',user_role='writer',
#                           json_creds='/home/ligon/.eep153.service_accounts/instructors@eep153.iam.gserviceaccount.com',
#                           sheet=k+modifier)
#             print(f"Key={key}")
#         else:
#             write_sheet(v.unstack('j'),
#                         'ligon@berkeley.edu',user_role='writer',
#                         json_creds='/home/ligon/.eep153.service_accounts/instructors@eep153.iam.gserviceaccount.com',
#                         sheet=k+modifier,key=key)

#         for k,v in sheets.items():
#             if v is not None:
#                 write_sheet(v,
#                             'ligon@berkeley.edu',user_role='writer',
#                             json_creds='/home/ligon/.eep153.service_accounts/instructors@eep153.iam.gserviceaccount.com',
#                             sheet=k+modifier,key=key)

#         return key

#     def cfe_regression(self,**kwargs):
#         x = self.food_expenditures()
#         z = self.household_characteristics(additional_other_features=True)
#         r = rgsn.Regression(y=np.log(x.replace(0,np.nan).dropna()),
#                             d=z,**kwargs)
#         return r

<|MERGE_RESOLUTION|>--- conflicted
+++ resolved
@@ -484,16 +484,7 @@
                 else:
                     return pd.concat(non_empty_df, axis=0, sort=False)
             raise KeyError(f"No data found for {method_name} in any wave of {self.name}.")
-<<<<<<< HEAD
-
-        makefile_path = self.file_path / "_" / "Makefile"
-        if makefile_path.exists():
-            print(f"Attempting to generate using Makefile for {method_name}...", flush=True)
-
-            #if method_name == 'cluster_features':
-            #    method_name = 'other_features'
-=======
-        
+
         def load_from_makefile(method_name):
             """
             Load data from Makefile if it exists.
@@ -502,7 +493,6 @@
             if not makefile_path.exists():
                 warnings.warn(f"Makefile not found in {makefile_path}. Unable to generate required data.")
                 return pd.DataFrame()
->>>>>>> 31345138
 
             cwd_path = self.file_path / "_"
             if method_name in ['panel_ids', 'updated_ids']:
