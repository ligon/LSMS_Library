--- conflicted
+++ resolved
@@ -1,11 +1,6 @@
 from importlib.resources import files
 import pandas as pd
 from . import country
-<<<<<<< HEAD
 from . country_faye import Country, Wave
 from . import local_tools as tools
-=======
-from . country import Country
-from . import local_tools as tools
-from .countries import GhanaLSS
->>>>>>> 9d5dfd87
+from .countries import GhanaLSS