--- conflicted
+++ resolved
@@ -7,23 +7,14 @@
   plot_id: plot id
   int_t: interview date
   u: unit
-<<<<<<< HEAD
-=======
   m: region
->>>>>>> 108bb8f2
 
 Index Info:
   note: global index info
   index_info:
     cluster_features: (t, int_t, v)
     household_roster: (t, int_t, v, i, pid)
-<<<<<<< HEAD
-    household_features: (t, int_t, v, i)
-    plot_features: (t, int_t, v, i, plot_id)
-    food_acquired: (t, int_t, v, i, j, u)
-=======
     household_characteristics: (t, int_t, v, i, m)
     plot_features: (t, int_t, v, i, plot_id)
     food_acquired: (t, int_t, m, v, i, j, u)
->>>>>>> 108bb8f2
     nonfood_acquired: (t, int_t, v, i, j)