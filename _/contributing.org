
* YAML File Development Instructions for LSMS Package

This guide explains how to organize ~data_scheme.yml~, ~data_info.yml~, and optional Python transformation scripts to ensure proper functionality of the LSMS package.
Maintaining correct indentation and formatting in ~data_info.yml~ is essential for the file to be processed correctly.

* 1. Create the _/ Subdirectory and data_scheme.yml

In each *country directory*, create a subdirectory named _:

#+begin_src sh
mkdir Mali/_
#+end_src

Inside the _/ folder, create a ~data_scheme.yml~ file to define the data structure and index for each table:

#+begin_src yaml
# Mali/_/data_scheme.yml

Country: Mali

Data Scheme:
  cluster_features:
    index: (t, v)
    Region: str
    Rural: str

  household_roster:
    index: (t, v, i, pid)
    Sex: str
    Age: int
    Relationship: str

  individual_education:
    index: (t, v, i, pid)
    Highest Education: str

  food_acquired:
    index: (t, v, visit, i, j, u)
    Quantity: float
    Price: float
    Produced: float

  interview_date:
    index: (t, v, visit, i)
    Int_t: str

  panel_ids:
    index: (t, i)
    previous_i: str
#+end_src

* 2. Create the _/ Subdirectory in Each Wave and Define data_info.yml

In each *wave directory*, also create an _ folder:

#+begin_src sh
mkdir Mali/2017-18/_
#+end_src

Then, inside _/, create a ~data_info.yml~ file to describe the data files and mappings.

** 2.1 Basic Format

#+begin_src yaml
# Mali/2017-18/_/data_info.yml

cluster_features:
  file: ehcvm_conso_mli2018.dta
  idxvars:
    v: grappe
  myvars:
    Region: region
    Rural: milieu
#+end_src

** 2.2 Composite Index or Variables with Functions 

If the variable (e.g., i) requires multiple columns from the original dataset, list them together in a list format, in yml using hyphen (-). For example, if variable i maps to multiple source columns, define it as:
#+begin_src yaml
# Mali/2021-22/_/data_info.yml

food_acquired:
  file: s07b_me_mli2021.dta
  idxvars:
    v: grappe
    visit: vague
    i:          # Empty row is required here
      - grappe
      - menage
    j: s07bq01
    u: s07bq03b
  myvars:
  ...
#+end_src

* 3. Apply Transformation Functions in Python
The `format_id` function from local_tools is automatically applied to all index variables by default.

To apply a different formatting function to a specific index or column variable, you can define your own function and specify it in one of two ways:
	•	Option 1: Name the function to match the variable name (e.g., i for variable i), and it will be recognized automatically.
	•	Option 2: Add 'function: function_name' at the end of the mapping list (see bullet 7 for details). This explicitly assigns the function to mappings.

This approach allows flexible customization of formatting logic for individual variables.
** 3.1 Wave-Specific Column Transformation

Create a Python file in the wave’s _ folder, e.g., ~Mali/2017-18/_/2017-18.py~:

#+begin_src python
# Mali/2017-18/_/2017-18.py

def i(value):
    from lsms_library.local_tools import format_id
    return format_id(value[0]) + '0' + format_id(value[1], zeropadding=2)
#+end_src

** 3.2 Country-Wide Column Transformation

To apply a transformation across all waves in a country, define the function in ~Mali/_/mali.py~.

#+begin_src python
# Mali/_/mali.py

def i(value):
    from lsms_library.local_tools import format_id
    return format_id(value[0]) + '0' + format_id(value[1], zeropadding=2)
#+end_src

* 4. Value Mapping Dictionaries

Define value mappings in ~data_info.yml~ for categorical variables.

#+begin_src yaml
# Malawi/2004-05/_/data_info.yml

myvars:
  Rural:
    - reside
    -       # Empty row is required here and the following should be in correct indention
      'Rural': 1 # original_value: mapping_value
      'Urban': 0
#+end_src

#+begin_src yaml
# Mali/2021-22/_/data_info.yml

myvars:
  in_previous_wave:
    - PanelHH
    - mapping:         
            'Oui': 1  # original_value: mapping_value
            'Non': 0
#+end_src

Note: The empty line after the variable name is *required* to separate it from the mapping dictionary.

* 5. Row-Level DataFrame Transformation

Define a function named after the dataframe in either the wave- or country-level Python file:

#+begin_src python
# Mali/2021-22/_/2021-22.py

def panel_ids(df):
    from lsms_library.local_tools import format_id
    df = df[df['visit'] == '2']
    df['previous_i'] = df[['previous_v', 'previous_hid']].apply(
        lambda x: format_id(x[0]) + '0' + format_id(x[1], zeropadding=2), axis=1)
    return df[['i', 't', 'previous_i']].drop_duplicates().set_index(['i', 't'])
#+end_src

* 6. Multi-File DataFrames

** 6.1 Vertical Merge: Stacking Data Row-Wise (data from multiple files)

#+begin_src yaml
# Mali/2017-18/_/data_info.yml

interview_date:
  file:
    - eaci17_s00p1.dta
    - eaci17_s00p2.dta
  idxvars:
    v: grappe
    visit: passage
    i:
      - grappe
      - exploitation
  myvars:
    Int_t:
      - s0q21c
      - s0q21b
      - s0q21a
  converted_categoricals: False
#+end_src

** 6.2 File-Specific Overrides

#+begin_src yaml
# Mali/2014-15/_/data_info.yml
food_acquired:
  file:
    - EACIALI_p1.dta:       #A colon is required here.
        Quantity: s13q03a   #Override defult Quantity column mapping
    - EACIALI_p2.dta
  idxvars:
    v: grappe
    visit: passage
    i:
      - grappe
      - menage
    j: s13q01
    u: s13q03b
  myvars:
    Quantity: s13q02
    Expenditure: s13q03c
    Produced: s13q04a
#+end_src


* 7. File-Specific Function Applications
To apply a function to a specific column mapping, add 'function: function_name' at the end of the variable mapping list (as shown in the example for variable i). This function will be applied only to files that use this particular column mapping. If an override mapping is present, the function will not be applied.

If you want the function to apply across all mappings for column i, refer to bullet point 3, where you can simply define the function name directly after the variable name i.

#+begin_src yaml
# Malawi/2016-17/_/data_info.yml

household_roster:
  file:
    - Cross_Sectional/hh_mod_b.dta
    - Panel/hh_mod_b_16.dta:
        i: y3_hhid
        pid: id_code
  idxvars:
    i:
      - case_id
      - mapping: cs_i
    pid: pid
  myvars:
    Sex: hh_b03
    Age: hh_b05a
    Relation: hh_b04
#+end_src

src python
# Malawi/2016-17/_/2016-17.py

def cs_i(value):
    from lsms_library.local_tools import format_id
    return 'cs-17-' + format_id(value[0])
#+end_src

* 8. 	Horizontal Merge = Combining Data Column-Wise (adding columns side by side).

#+begin_src yaml
# an example
merged_dfs:
    dfs:
        - df_1
        - df_2
    df_1:
        file: file_1
        idxvars:
            i: i_1
            j: j_1
        myvars:
<<<<<<< HEAD
            var1: var_1
=======
            var: var
>>>>>>> 384b62ed
    df_2:
        file: file_2
        idxvars:
            i: i_2
            j: j_2
        myvars:
<<<<<<< HEAD
            var2: var_2
=======
            var1: var
>>>>>>> 384b62ed
    merged_on:  #list of variables to merge on
        - i 
        - j
    final_index:
        - i
        - j
#+end_src

* 9. Hard-coded Case

In some cases where dataframes require more complex logic than simple mappings, create a Python file named after the dataframe in the wave's _ folder (e.g., ~Malawi/2004-05/_/food_acquired.py~). 
And create a Makefile on its country level/_ directory (e.g. ~Malawi/_/Makefile~).
The system will automatically generate the dataframe by running Makefile.

Note: The reason why not just simply run the python file is becasue some data's python files have dependencies.<|MERGE_RESOLUTION|>--- conflicted
+++ resolved
@@ -265,22 +265,14 @@
             i: i_1
             j: j_1
         myvars:
-<<<<<<< HEAD
-            var1: var_1
-=======
             var: var
->>>>>>> 384b62ed
     df_2:
         file: file_2
         idxvars:
             i: i_2
             j: j_2
         myvars:
-<<<<<<< HEAD
-            var2: var_2
-=======
             var1: var
->>>>>>> 384b62ed
     merged_on:  #list of variables to merge on
         - i 
         - j
